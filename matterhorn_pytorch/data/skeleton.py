--- conflicted
+++ resolved
@@ -174,7 +174,27 @@
                 return
         self.clear_cache()
         os.makedirs(self.cached_folder, exist_ok = True)
-<<<<<<< HEAD
+        print("[blue]Making cache, please wait ...[/blue]")
+        with ThreadPoolExecutor(max_workers = multiprocessing.cpu_count() * 2) as t:
+            def create_cache_file(source, dest, convert):
+                if os.path.isfile(dest):
+                    return
+                data = np.load(source)
+                data = convert(data)
+                torch.save(data, dest)
+            task_pool = []
+            for data_target in self.data_target:
+                data_idx = data_target[0]
+                source_dir = os.path.join(self.processed_folder, "%d.npy" % (data_idx,))
+                target_dir = os.path.join(self.cached_folder, "%d.pt" % (data_idx,))
+                task_pool.append(t.submit(create_cache_file, source_dir, target_dir, self.event_data_to_tensor))
+            wait(task_pool)
+            for idx in range(len(task_pool)):
+                t = task_pool[idx]
+                if t.exception():
+                    print("[red bold]Error occured in thread %d:[/red bold]" % (idx,))
+                    raise RuntimeError(t.exception())
+        print("[green]Successfully made cache of %d data.[/green]" % (len(self.data_target,)))
 
         def create_cache_file(source, dest, convert):
             if os.path.isfile(dest):
@@ -204,29 +224,6 @@
                     if t.exception():
                         print("[red bold]Error occured in thread %d:[/red bold]" % (k,))
                         print(t.exception())
-=======
-        print("[blue]Making cache, please wait ...[/blue]")
-        with ThreadPoolExecutor(max_workers = multiprocessing.cpu_count() * 2) as t:
-            def create_cache_file(source, dest, convert):
-                if os.path.isfile(dest):
-                    return
-                data = np.load(source)
-                data = convert(data)
-                torch.save(data, dest)
-            task_pool = []
-            for data_target in self.data_target:
-                data_idx = data_target[0]
-                source_dir = os.path.join(self.processed_folder, "%d.npy" % (data_idx,))
-                target_dir = os.path.join(self.cached_folder, "%d.pt" % (data_idx,))
-                task_pool.append(t.submit(create_cache_file, source_dir, target_dir, self.event_data_to_tensor))
-            wait(task_pool)
-            for idx in range(len(task_pool)):
-                t = task_pool[idx]
-                if t.exception():
-                    print("[red bold]Error occured in thread %d:[/red bold]" % (idx,))
-                    raise RuntimeError(t.exception())
-        print("[green]Successfully made cache of %d data.[/green]" % (len(self.data_target,)))
->>>>>>> abf9de07
         with open(os.path.join(self.cached_folder, "__info__.json"), "w", encoding = "utf-8") as f:
             json.dump(cache_info, f)
 
