# -*- coding: UTF-8 -*-
"""
脉冲神经网络神经元的胞体，一层的后半段。输入为模拟电位值，输出为脉冲。
由突触将来自上一层神经元的脉冲信号$O_{j}^{l-1}(t)$整合成为突触后电位$X_{i}^{l}(t)$后，在胞体中进行突触后电位的累积和发放。
"""


import torch
import torch.nn as nn
import torch.nn.functional as _F
import matterhorn_pytorch.snn.functional as _SF
from matterhorn_pytorch.snn.skeleton import Module as _Module
from matterhorn_pytorch.snn.firing import Firing as _Firing, Gaussian as _Gaussian
from matterhorn_pytorch.snn.soma_functional import *
from torch.utils.cpp_extension import load_inline
import matterhorn_pytorch._ext.cpp as _ext_cpp
import matterhorn_pytorch._ext.cuda as _ext_cu
from typing import Any as _Any, Mapping as _Mapping, Callable as _Callable, Optional as _Optional
import warnings
from subprocess import SubprocessError


_EXT_DEBUG_MODE = False
warnings.simplefilter('once', UserWarning)


class Soma(_Module):
    def __init__(self, u_threshold: float = 1.0, u_rest: float = 0.0, spiking_function: _Firing = _Gaussian(), hard_reset: bool = True, enable_exts: bool = False, device: torch.device = None, dtype: torch.dtype = None) -> None:
        """
        Response-Firing-Reset三段式神经元胞体骨架，分别为：
        （1）通过上一时刻的电位$U_{i}^{l}(t-1)$和当前时刻的输入电位$X_{i}^{l}(t)$计算电位导数$dU/dt=U_{i}^{l}(t)-U_{i}^{l}(t-1)$，进而获得当前电位$U_{i}^{l}(t)$；
        （2）通过当前电位$U_{i}^{l}(t)$计算当前脉冲$O_{i}^{l}(t)$；
        （3）通过当前脉冲$O_{i}^{l}(t)$重置当前电位$U_{i}^{l}(t)$。
        Args:
            u_threshold (float): 阈电位$u_{th}$
            u_rest (float): 静息电位$u_{rest}$
            spiking_function (Firing): 计算脉冲时所使用的阶跃函数
            hard_reset (bool): 是否为硬重置
            device (torch.device): 所计算的设备
            dtype (torch.dtype): 所计算的数据类型
        """
        super().__init__()
        self.register_buffer("u", None)
        self.u_threshold = nn.Parameter(torch.tensor(u_threshold, device = device, dtype = dtype), requires_grad = False)
        self.u_rest = nn.Parameter(torch.tensor(u_rest, device = device, dtype = dtype), requires_grad = False)
        self.spiking_function: _Firing = spiking_function
        self.hard_reset = hard_reset
        self.enable_exts = enable_exts


    def extra_repr(self) -> str:
        """
        额外的表达式，把参数之类的放进来。
        Returns:
            repr_str (str): 参数表
        """
        exts = self.exts if self.enable_exts else dict()
        return ", ".join(["u_threshold=%g" % self.u_threshold, "u_rest=%g" % self.u_rest, "reset=%s" % ('"zero"' if self.hard_reset else '"sub"',)]) + ((", exts=" + repr(list(exts.keys()))) if len(exts.keys()) else "") + ((", " + super().extra_repr()) if len(super().extra_repr()) else "")


    def multi_step_mode_(self, if_on: bool = True, recursive: bool = True) -> nn.Module:
        """
        调整模型至多时间步模式。
        Args:
            if_on (bool): 当前需要调整为什么模式（True为多时间步模式，False为单时间步模式）
            recursive (bool): 是否递归调整子模块的时间步模式
        """
        return super().multi_step_mode_(if_on, recursive = False)


    def _check_buffer(self, x: torch.Tensor) -> _Module:
        """
        检查临时变量。
        Args:
            x (torch.Tensor): 关键张量
        """
        if self.u is None or (isinstance(self.u, torch.Tensor) and self.u.shape != x.shape):
            self.u = torch.full_like(x, self.u_rest)
        return self


    def reset(self) -> _Module:
        """
        重置整个神经元。
        """
        self.detach()
        super().reset()
        if self.u is not None:
            self.u = torch.full_like(self.u, self.u_rest)
        return self

    
    def detach(self) -> _Module:
        """
        将历史电位从计算图中分离，以停止在时间上进行反向传播。
        """
        super().detach()
        if isinstance(self.u, torch.Tensor):
<<<<<<< HEAD
            self.u.detach_()
=======
            self.u = self.u.detach()
>>>>>>> 25cf1cb3
        return self


    def f_response(self, h: torch.Tensor, x: torch.Tensor) -> torch.Tensor:
        """
        通过上一时刻的电位$U_{i}^{l}(t-1)$和当前时刻的输入电位$X_{i}^{l}(t)$计算电位导数$dU/dt=U_{i}^{l}(t)-U_{i}^{l}(t-1)$，进而获得当前电位$U_{i}^{l}(t)$。
        Args:
            h (torch.Tensor): 上一时刻的电位$U_{i}^{l}(t-1)$
            x (torch.Tensor): 输入电位$X_{i}^{l}(t)$
        Returns:
            u (torch.Tensor): 当前电位$U_{i}^{l}(t)$
        """
        pass


    def f_firing(self, u: torch.Tensor) -> torch.Tensor:
        """
        通过当前电位$U_{i}^{l}(t)$计算当前脉冲$O_{i}^{l}(t)$。
        Args:
            u (torch.Tensor): 当前电位$U_{i}^{l}(t)$
        Returns:
            o (torch.Tensor): 当前脉冲$O_{i}^{l}(t)$
        """
        return self.spiking_function(u, self.u_threshold, self.u_rest)


    def f_reset(self, u: torch.Tensor, o: torch.Tensor) -> torch.Tensor:
        """
        通过当前脉冲$O_{i}^{l}(t)$重置当前电位$U_{i}^{l}(t)$。
        Args:
            u (torch.Tensor): 当前电位$U_{i}^{l}(t-1)$
            o (torch.Tensor): 当前脉冲$O_{i}^{l}(t-1)$
        Returns:
            h (torch.Tensor): 经过重置之后的当前电位$U_{i}^{l}(t-1)$
        """
        if self.hard_reset:
            o = oo.apply(o)
            h = u * (1.0 - o) + self.u_rest * o
        else:
            h = u - (self.u_threshold - self.u_rest) * o
        return h


    def build_ext(self, ext_name: str, **kwargs) -> _Any:
        """
        构建单个扩展。
        Args:
            ext_name (str): 扩展名
            **kwargs (str: Any): 构建参数
        """
        res = None
        try:
            kwargs["verbose"] = _EXT_DEBUG_MODE
            res = load_inline(**kwargs)
        except Exception as e:
            if _EXT_DEBUG_MODE:
                warnings.warn("Failed to compile %s extensions. %s" % (ext_name, str(e).split("\n")[0]))
        return res


    @property
    def exts(self) -> _Mapping[str, object]:
        """
        构建扩展。
        """
        return dict()


    def forward_step(self, x: torch.Tensor, u_0: _Optional[torch.Tensor] = None) -> torch.Tensor:
        """
        单个时间步的前向传播函数。
        Args:
            x (torch.Tensor): 来自突触的输入电位$X_{i}^{l}(t)$
        Returns:
            o (torch.Tensor): 胞体当前的输出脉冲$O_{i}^{l}(t)$
        """
        if u_0 is not None:
            assert u_0.shape == x.shape, "Unmatched shape for input (%s) and initial potential (%s)." % (repr(x.shape), repr(u_0.shape))
            self.u = u_0
        else:
            self._check_buffer(x)
        self.u = self.f_response(self.u, x)
        o = self.f_firing(self.u)
        self.u = self.f_reset(self.u, o)
        if u_0 is not None:
            return o, self.u
        return o


    def forward_steps_on_ext(self, x: torch.Tensor, exts: _Mapping[str, object], ext_name: str) -> torch.Tensor:
        """
        多个时间步的前向传播函数（基于扩展）。
        Args:
            x (torch.Tensor): 来自突触的输入电位$X_{i}^{l}(t)$
        Returns:
            o (torch.Tensor): 胞体当前的输出脉冲$O_{i}^{l}(t)$
        """
        return super().forward_steps(x)


    def forward_steps(self, x: torch.Tensor, u_0: _Optional[torch.Tensor] = None) -> torch.Tensor:
        """
        多个时间步的前向传播函数。
        Args:
            x (torch.Tensor): 来自突触的输入电位$X_{i}^{l}(t)$
        Returns:
            o (torch.Tensor): 胞体当前的输出脉冲$O_{i}^{l}(t)$
        """
        if u_0 is not None:
            assert u_0.shape == x[0].shape, "Unmatched shape for input (%s) and initial potential (%s)." % (repr(x[0].shape), repr(u_0.shape))
            self.u = u_0
        device: torch.device = x.device
        if self.enable_exts:
            exts = self.exts
            if device.type == "cuda" and "cuda" in exts:
                o = self.forward_steps_on_ext(x, exts, "cuda")
            if device.type == "cpu" and "cpp" in exts:
                o = self.forward_steps_on_ext(x, exts, "cpp")
        o = super().forward_steps(x)
        if u_0 is not None:
            return o, self.u
        return o


class IF(Soma):
    def __init__(self, u_threshold: float = 1.0, u_rest: float = 0.0, spiking_function: _Firing = _Gaussian(), hard_reset: bool = True, enable_exts: bool = False, device: torch.device = None, dtype: torch.dtype = None) -> None:
        """
        Integrate-and-Fire(IF)神经元。
        无泄漏过程，一阶电位变换公式为：
        $$\frac{du}{dt}=RI$$
        Args:
            u_threshold (float): 阈电位$u_{th}$
            u_rest (float): 静息电位$u_{rest}$
            spiking_function (Firing): 计算脉冲时所使用的阶跃函数
            hard_reset (bool): 是否为硬重置
            device (torch.device): 所计算的设备
            dtype (torch.dtype): 所计算的数据类型
        """
        super().__init__(
            u_threshold = u_threshold,
            u_rest = u_rest,
            spiking_function = spiking_function,
            hard_reset = hard_reset,
            enable_exts = enable_exts,
            device = device,
            dtype = dtype
        )


    def f_response(self, h: torch.Tensor, x: torch.Tensor) -> torch.Tensor:
        """
        通过上一时刻的电位$U_{i}^{l}(t-1)$和当前时刻的输入电位$X_{i}^{l}(t)$计算电位导数$dU/dt=U_{i}^{l}(t)-U_{i}^{l}(t-1)$，进而获得当前电位$U_{i}^{l}(t)$。
        Args:
            h (torch.Tensor): 上一时刻的电位$U_{i}^{l}(t-1)$
            x (torch.Tensor): 输入电位$X_{i}^{l}(t)$
        Returns:
            u (torch.Tensor): 当前电位$U_{i}^{l}(t)$
        """
        u = h + x
        return u


class LIF(Soma):
    def __init__(self, u_threshold: float = 1.0, u_rest: float = 0.0, tau_m: float = 2.0, spiking_function: _Firing = _Gaussian(), hard_reset: bool = True, trainable: bool = False, enable_exts: bool = False, device: torch.device = None, dtype: torch.dtype = None) -> None:
        """
        Leaky-Integrate-and-Fire(LIF)神经元。
        一阶电位变换公式为：
        $$τ\frac{du}{dt}=-(u-u_{rest})+RI$$
        Args:
            u_threshold (float): 阈电位$u_{th}$
            u_rest (float): 静息电位$u_{rest}$
            tau_m (float): 膜时间常数$τ_{m}$
            spiking_function (Firing): 计算脉冲时所使用的阶跃函数
            hard_reset (bool): 是否为硬重置
            trainable (bool): 参数是否可以训练
            device (torch.device): 所计算的设备
            dtype (torch.dtype): 所计算的数据类型
        """
        super().__init__(
            u_threshold = u_threshold,
            u_rest = u_rest,
            spiking_function = spiking_function,
            hard_reset = hard_reset,
            enable_exts = enable_exts,
            device = device,
            dtype = dtype
        )
        self.tau_m = nn.Parameter(torch.tensor(tau_m, device = device, dtype = dtype), requires_grad = trainable)


    def extra_repr(self) -> str:
        """
        额外的表达式，把参数之类的放进来。
        Returns:
            repr_str (str): 参数表
        """
        return ", ".join(["tau_m=%g" % self.tau_m]) + ((", " + super().extra_repr()) if len(super().extra_repr()) else "")


    @property
    def exts(self) -> None:
        """
        构建扩展。
        """
        res = dict()
        fp_name, fp_source = _ext_cpp.fp_lif_source(self.spiking_function, self.hard_reset)
        bp_name, bp_source = _ext_cpp.bp_lif_source(self.spiking_function, self.hard_reset)
        cpp_ext = self.build_ext(
            "cpp",
            name = _ext_cpp.purify_name("lif_%s_%s_%s" % (self.spiking_function.__class__.__name__, self.spiking_function.extra_repr(), "zero" if self.hard_reset else "sub")),
            cpp_sources = [fp_source, bp_source],
            functions = [fp_name, bp_name],
            extra_cflags = ["-g", "-w"]
        )
        if cpp_ext is not None:
            res["cpp"] = cpp_ext
        if torch.cuda.is_available():
            fp_name, fp_dec, fp_source = _ext_cu.fp_lif_source(self.spiking_function, self.hard_reset)
            bp_name, bp_dec, bp_source = _ext_cu.bp_lif_source(self.spiking_function, self.hard_reset)
            cuda_ext = self.build_ext(
                "cuda",
                name = _ext_cu.purify_name("lif_cu_%s_%s_%s" % (self.spiking_function.__class__.__name__, self.spiking_function.extra_repr(), "zero" if self.hard_reset else "sub")),
                cpp_sources = [fp_dec, bp_dec],
                cuda_sources = [fp_source, bp_source],
                functions = [fp_name, bp_name],
                extra_cflags = ["-g", "-w"]
            )
            if cuda_ext is not None:
                res["cuda"] = cuda_ext
        return res


    def f_response(self, h: torch.Tensor, x: torch.Tensor) -> torch.Tensor:
        """
        通过上一时刻的电位$U_{i}^{l}(t-1)$和当前时刻的输入电位$X_{i}^{l}(t)$计算电位导数$dU/dt=U_{i}^{l}(t)-U_{i}^{l}(t-1)$，进而获得当前电位$U_{i}^{l}(t)$。
        Args:
            h (torch.Tensor): 上一时刻的电位$U_{i}^{l}(t-1)$
            x (torch.Tensor): 输入电位$X_{i}^{l}(t)$
        Returns:
            u (torch.Tensor): 当前电位$U_{i}^{l}(t)$
        """
        du = (1.0 / self.tau_m) * (-(h - self.u_rest) + x)
        u = h + du
        return u


    def forward_steps_on_ext(self, x: torch.Tensor, exts: _Mapping[str, object], ext_name: str) -> torch.Tensor:
        """
        多个时间步的前向传播函数（基于扩展）。
        Args:
            x (torch.Tensor): 来自突触的输入电位$X_{i}^{l}(t)$
        Returns:
            o (torch.Tensor): 胞体当前的输出脉冲$O_{i}^{l}(t)$
        """
        self._check_buffer(x)
        if ext_name == "cpp":
            fp = exts["cpp"].fp_lif
            bp = exts["cpp"].bp_lif
            o, self.u = multi_step_mode_lif.apply(x, self.u, self.u_threshold, self.u_rest, self.tau_m, fp, bp)
        elif ext_name == "cuda":
            fp = exts["cuda"].fp_lif_cuda
            bp = exts["cuda"].bp_lif_cuda
            o, self.u = multi_step_mode_lif.apply(x, self.u, self.u_threshold, self.u_rest, self.tau_m, fp, bp)
        else:
            o = super().forward_steps(x)
        return o


class QIF(Soma):
    def __init__(self, u_threshold: float = 1.0, u_rest: float = 0.0, tau_m: float = 2.0, u_c: float = 1.0, a_0: float = 1.0, spiking_function: _Firing = _Gaussian(), hard_reset: bool = True, trainable: bool = False, enable_exts: bool = False, device: torch.device = None, dtype: torch.dtype = None) -> None:
        """
        Quadratic Integrate-and-Fire(QIF)神经元。
        一阶电位变换公式为：
        $$τ\frac{du}{dt}=a_{0}(u-u_{rest})(u-u_{c})+RI$$
        Args:
            u_threshold (float): 阈电位$u_{th}$
            u_rest (float): 静息电位$u_{rest}$
            tau_m (float): 膜时间常数$τ_{m}$
            u_c (float): 参数$u_{c}$
            a_0 (float): 参数$a_{0}$
            spiking_function (Firing): 计算脉冲时所使用的阶跃函数
            hard_reset (bool): 是否为硬重置
            trainable (bool): 参数是否可以训练
            device (torch.device): 所计算的设备
            dtype (torch.dtype): 所计算的数据类型
        """
        super().__init__(
            u_threshold = u_threshold,
            u_rest = u_rest,
            spiking_function = spiking_function,
            hard_reset = hard_reset,
            enable_exts = enable_exts,
            device = device,
            dtype = dtype
        )
        self.tau_m = nn.Parameter(torch.tensor(tau_m, device = device, dtype = dtype), requires_grad = trainable)
        self.a_0 = nn.Parameter(torch.tensor(a_0, device = device, dtype = dtype), requires_grad = trainable)
        self.u_c = nn.Parameter(torch.tensor(u_c, device = device, dtype = dtype), requires_grad = trainable)
    

    def extra_repr(self) -> str:
        """
        额外的表达式，把参数之类的放进来。
        Returns:
            repr_str (str): 参数表
        """
        return ", ".join(["tau_m=%g" % self.tau_m, "a_0=%g" % self.a_0, "u_C=%g" % self.u_c]) + ((", " + super().extra_repr()) if len(super().extra_repr()) else "")


    def f_response(self, h: torch.Tensor, x: torch.Tensor) -> torch.Tensor:
        """
        通过上一时刻的电位$U_{i}^{l}(t-1)$和当前时刻的输入电位$X_{i}^{l}(t)$计算电位导数$dU/dt=U_{i}^{l}(t)-U_{i}^{l}(t-1)$，进而获得当前电位$U_{i}^{l}(t)$。
        Args:
            h (torch.Tensor): 上一时刻的电位$U_{i}^{l}(t-1)$
            x (torch.Tensor): 输入电位$X_{i}^{l}(t)$
        Returns:
            u (torch.Tensor): 当前电位$U_{i}^{l}(t)$
        """
        du = (1.0 / self.tau_m) * (self.a_0 * (h - self.u_rest) * (h - self.u_c) + x)
        u = h + du
        return u


class ExpIF(Soma):
    def __init__(self, u_threshold: float = 1.0, u_rest: float = 0.0, tau_m: float = 2.0, u_t: float = 0.0, delta_t: float = 0.001, spiking_function: _Firing = _Gaussian(), hard_reset: bool = True, trainable: bool = False, enable_exts: bool = False, device: torch.device = None, dtype: torch.dtype = None) -> None:
        """
        Exponential Integrate-and-Fire(ExpIF)神经元。
        一阶电位变换公式为：
        $$τ\frac{du}{dt}=-(u-u_{rest})+Δ_{T}e^{\frac{u-u_{T}}{Δ_{T}}}+RI$$
        Args:
            u_threshold (float): 阈电位$u_{th}$
            u_rest (float): 静息电位$u_{rest}$
            tau_m (float): 膜时间常数$τ_{m}$
            u_t (float): 参数$u_{T}$
            delta_t (float): 参数$Δ_{T}$
            spiking_function (Firing): 计算脉冲时所使用的阶跃函数
            hard_reset (bool): 是否为硬重置
            trainable (bool): 参数是否可以训练
            device (torch.device): 所计算的设备
            dtype (torch.dtype): 所计算的数据类型
        """
        super().__init__(
            u_threshold = u_threshold,
            u_rest = u_rest,
            spiking_function = spiking_function,
            hard_reset = hard_reset,
            enable_exts = enable_exts,
            device = device,
            dtype = dtype
        )
        self.tau_m = nn.Parameter(torch.tensor(tau_m, device = device, dtype = dtype), requires_grad = trainable)
        self.delta_t = nn.Parameter(torch.tensor(delta_t, device = device, dtype = dtype), requires_grad = trainable)
        self.u_t = nn.Parameter(torch.tensor(u_t, device = device, dtype = dtype), requires_grad = trainable)
    

    def extra_repr(self) -> str:
        """
        额外的表达式，把参数之类的放进来。
        Returns:
            repr_str (str): 参数表
        """
        return ", ".join(["tau_m=%g" % self.tau_m, "u_t=%g" % self.u_t, "delta_t=%g" % self.delta_t]) + ((", " + super().extra_repr()) if len(super().extra_repr()) else "")


    def f_response(self, h: torch.Tensor, x: torch.Tensor) -> torch.Tensor:
        """
        通过上一时刻的电位$U_{i}^{l}(t-1)$和当前时刻的输入电位$X_{i}^{l}(t)$计算电位导数$dU/dt=U_{i}^{l}(t)-U_{i}^{l}(t-1)$，进而获得当前电位$U_{i}^{l}(t)$。
        Args:
            h (torch.Tensor): 上一时刻的电位$U_{i}^{l}(t-1)$
            x (torch.Tensor): 输入电位$X_{i}^{l}(t)$
        Returns:
            u (torch.Tensor): 当前电位$U_{i}^{l}(t)$
        """
        du = (1.0 / self.tau_m) * (-(h - self.u_rest) + self.delta_t * torch.exp((h - self.u_t) / self.delta_t) + x)
        u = h + du
        return u


class Izhikevich(Soma):
    def __init__(self, u_threshold: float = 1.0, u_rest: float = 0.0, a: float = 1.0, b: float = 1.0, spiking_function: _Firing = _Gaussian(), hard_reset: bool = True, trainable: bool = False, enable_exts: bool = False, device: torch.device = None, dtype: torch.dtype = None) -> None:
        """, 
        Izhikevich神经元。
        一阶电位变换公式为：
        $$\frac{du}{dt}=0.04u^{2}+5u+140-w+I$$
        $$\frac{dw}{dt}=a(bu-w)$$
        Args:
            u_threshold (float): 阈电位$u_{th}$
            u_rest (float): 静息电位$u_{rest}$
            u_t (float): 参数$u_{T}$
            delta_t (float): 参数$Δ_{T}$
            spiking_function (Firing): 计算脉冲时所使用的阶跃函数
            hard_reset (bool): 是否为硬重置
            trainable (bool): 参数是否可以训练
            device (torch.device): 所计算的设备
            dtype (torch.dtype): 所计算的数据类型
        """
        super().__init__(
            u_threshold = u_threshold,
            u_rest = u_rest,
            spiking_function = spiking_function,
            hard_reset = hard_reset,
            enable_exts = enable_exts,
            device = device,
            dtype = dtype
        )
        self.register_buffer("w", None)
        self.a = nn.Parameter(torch.tensor(a, device = device, dtype = dtype), requires_grad = trainable)
        self.b = nn.Parameter(torch.tensor(b, device = device, dtype = dtype), requires_grad = trainable)
    

    def extra_repr(self) -> str:
        """
        额外的表达式，把参数之类的放进来。
        Returns:
            repr_str (str): 参数表
        """
        return ", ".join(["a=%g" % self.a, "b=%g" % self.b]) + ((", " + super().extra_repr()) if len(super().extra_repr()) else "")


    def _check_buffer(self, x: torch.Tensor) -> _Module:
        """
        检查临时变量。
        Args:
            x (torch.Tensor): 关键张量
        """
        super()._check_buffer(x)
        if self.w is None or (isinstance(self.u, torch.Tensor) and self.u.shape != x.shape):
            self.w = torch.full_like(x, 0.0)
        return self


    def reset(self) -> _Module:
        """
        重置整个神经元
        """
        self.detach()
        super().reset()
        if self.w is not None:
            self.w = torch.full_like(self.w, 0.0)
        return self


    def detach(self) -> _Module:
        """
        将历史电位与权重从计算图中分离，以停止在时间上进行反向传播。
        """
        super().detach()
        if isinstance(self.w, torch.Tensor):
            self.w = self.w.detach()
        return self


    def f_response(self, h: torch.Tensor, x: torch.Tensor) -> torch.Tensor:
        """
        通过上一时刻的电位$U_{i}^{l}(t-1)$和当前时刻的输入电位$X_{i}^{l}(t)$计算电位导数$dU/dt=U_{i}^{l}(t)-U_{i}^{l}(t-1)$，进而获得当前电位$U_{i}^{l}(t)$。
        Args:
            h (torch.Tensor): 上一时刻的电位$U_{i}^{l}(t-1)$
            x (torch.Tensor): 输入电位$X_{i}^{l}(t)$
        Returns:
            u (torch.Tensor): 当前电位$U_{i}^{l}(t)$
        """
        dw = self.a * (self.b * h - self.w)
        self.w = self.w + dw
        du = 0.00004 * h * h + 0.005 * h + 0.14 + self.u_rest - self.w + x
        u = h + du
        return u


class KLIF(Soma):
    def __init__(self, u_threshold: float = 1.0, u_rest: float = 0.0, tau_m: float = 2.0, k: float = 0.2, spiking_function: _Firing = _Gaussian(), hard_reset: bool = True, trainable: bool = False, enable_exts: bool = False, device: torch.device = None, dtype: torch.dtype = None) -> None:
        """
        KLIF神经元
        Args:
            u_threshold (float): 阈电位$u_{th}$
            u_rest (float): 静息电位$u_{rest}$
            tau_m (float): 膜时间常数$τ_{m}$
            k (float): 参数k
            spiking_function (Firing): 计算脉冲时所使用的阶跃函数
            hard_reset (bool): 是否为硬重置
            trainable (bool): 参数是否可以训练
            device (torch.device): 所计算的设备
            dtype (torch.dtype): 所计算的数据类型
        """
        super().__init__(
            u_threshold = u_threshold,
            u_rest = u_rest,
            spiking_function = spiking_function,
            hard_reset = hard_reset,
            enable_exts = enable_exts,
            device = device,
            dtype = dtype
        )
        self.tau_m = nn.Parameter(torch.tensor(tau_m, device = device, dtype = dtype), requires_grad = trainable)
        self.k = nn.Parameter(torch.tensor(k, device = device, dtype = dtype), requires_grad = trainable)


    def extra_repr(self) -> str:
        """
        额外的表达式，把参数之类的放进来。
        Returns:
            repr_str (str): 参数表
        """
        return ", ".join(["tau_m=%g" % self.tau_m, "k=%g" % self.k]) + ((", " + super().extra_repr()) if len(super().extra_repr()) else "")


    def f_response(self, h: torch.Tensor, x: torch.Tensor) -> torch.Tensor:
        """
        通过上一时刻的电位$U_{i}^{l}(t-1)$和当前时刻的输入电位$X_{i}^{l}(t)$计算电位导数$dU/dt=U_{i}^{l}(t)-U_{i}^{l}(t-1)$，进而获得当前电位$U_{i}^{l}(t)$。
        Args:
            h (torch.Tensor): 上一时刻的电位$U_{i}^{l}(t-1)$
            x (torch.Tensor): 输入电位$X_{i}^{l}(t)$
        Returns:
            u (torch.Tensor): 当前电位$U_{i}^{l}(t)$
        """
        du = (1.0 / self.tau_m) * (-(h - self.u_rest) + x)
        u = h + du
        f = _F.relu(self.k * (u - self.u_rest)) + self.u_rest
        return f


class AnalogSoma(Soma):
    def __init__(self, u_threshold: float = 1.0, u_rest: float = 0.0, spiking_function: _Firing = _Gaussian(), activation_function: nn.Module = nn.ReLU(), hard_reset: bool = True, enable_exts: bool = False, device: torch.device = None, dtype: torch.dtype = None) -> None:
        """
        带有模拟输出的Response-Firing-Reset三段式神经元胞体骨架，分别为：
        （1）通过上一时刻的电位$U_{i}^{l}(t-1)$和当前时刻的输入电位$X_{i}^{l}(t)$计算电位导数$dU/dt=U_{i}^{l}(t)-U_{i}^{l}(t-1)$，进而获得当前电位$U_{i}^{l}(t)$；
        （2）通过当前电位$U_{i}^{l}(t)$计算当前脉冲$O_{i}^{l}(t)$；
        （3）通过当前电位$U_{i}^{l}(t)$计算当前模拟输出$Y_{i}^{l}(t)$；
        （4）通过当前脉冲$O_{i}^{l}(t)$重置当前电位$U_{i}^{l}(t)$。
        Args:
            u_threshold (float): 阈电位$u_{th}$
            u_rest (float): 静息电位$u_{rest}$
            spiking_function (Firing): 计算脉冲时所使用的阶跃函数
            activation_function (nn.Module): 激活函数
            hard_reset (bool): 是否为硬重置
            device (torch.device): 所计算的设备
            dtype (torch.dtype): 所计算的数据类型
        """
        super().__init__(
            u_threshold = u_threshold,
            u_rest = u_rest,
            spiking_function = spiking_function,
            hard_reset = hard_reset,
            enable_exts = enable_exts,
            device = device,
            dtype = dtype
        )
        self.activation_function = activation_function
    

    def f_activation(self, u: torch.Tensor) -> torch.Tensor:
        """
        通过当前电位$U_{i}^{l}(t)$计算当前模拟输出$Y_{i}^{l}(t)$。
        Args:
            u (torch.Tensor): 当前电位$U_{i}^{l}(t)$
        Returns:
            y (torch.Tensor): 当前模拟输出$Y_{i}^{l}(t)$
        """
        return self.activation_function(u - self.u_rest)
    

    def forward_step(self, x: torch.Tensor, u_0: _Optional[torch.Tensor]) -> torch.Tensor:
        """
        单个时间步的前向传播函数。
        Args:
            x (torch.Tensor): 来自突触的输入电位$X_{i}^{l}(t)$
        Returns:
            y (torch.Tensor): 当前模拟输出$Y_{i}^{l}(t)$
        """
        if u_0 is not None:
            assert u_0.shape == x.shape, "Unmatched shape for input (%s) and initial potential (%s)." % (repr(x.shape), repr(u_0.shape))
            self.u = u_0
        else:
            self._check_buffer(x)
        self.u = self.f_response(self.u, x)
        o = self.f_firing(self.u)
        y = self.f_activation(self.u)
        self.u = self.f_reset(self.u, o)
        if u_0 is not None:
            return y, self.u
        return y


class LIAF(AnalogSoma):
    def __init__(self, u_threshold: float = 1.0, u_rest: float = 0.0, tau_m: float = 2.0, spiking_function: _Firing = _Gaussian(), activation_function: nn.Module = nn.ReLU(), hard_reset: bool = True, trainable: bool = False, enable_exts: bool = False, device: torch.device = None, dtype: torch.dtype = None) -> None:
        """
        Leaky Integrate-and-Analog-Fire(LIAF)神经元
        Args:
            u_threshold (float): 阈电位$u_{th}$
            u_rest (float): 静息电位$u_{rest}$
            tau_m (float): 膜时间常数$τ_{m}$
            spiking_function (Firing): 计算脉冲时所使用的阶跃函数
            activation_function (nn.Module): 激活函数
            hard_reset (bool): 是否为硬重置
            trainable (bool): 参数是否可以训练
            device (torch.device): 所计算的设备
            dtype (torch.dtype): 所计算的数据类型
        """
        super().__init__(
            u_threshold = u_threshold,
            u_rest = u_rest,
            spiking_function = spiking_function,
            activation_function = activation_function,
            hard_reset = hard_reset,
            enable_exts = enable_exts,
            device = device,
            dtype = dtype
        )
        self.tau_m = nn.Parameter(torch.tensor(tau_m, device = device, dtype = dtype), requires_grad = trainable)


    def extra_repr(self) -> str:
        """
        额外的表达式，把参数之类的放进来。
        Returns:
            repr_str (str): 参数表
        """
        return ", ".join(["tau_m=%g" % self.tau_m]) + ((", " + super().extra_repr()) if len(super().extra_repr()) else "")


    @property
    def exts(self) -> None:
        """
        构建扩展。
        """
        res = dict()
        fp_name, fp_source = _ext_cpp.fp_lif_source(self.spiking_function, self.hard_reset)
        bp_name, bp_source = _ext_cpp.bp_lif_source(self.spiking_function, self.hard_reset)
        cpp_ext = self.build_ext(
            "cpp",
            name = _ext_cpp.purify_name("lif_%s_%s_%s" % (self.spiking_function.__class__.__name__, self.spiking_function.extra_repr(), "zero" if self.hard_reset else "sub")),
            cpp_sources = [fp_source, bp_source],
            functions = [fp_name, bp_name],
            extra_cflags = ["-g", "-w"]
        )
        if cpp_ext is not None:
            res["cpp"] = cpp_ext
        if torch.cuda.is_available():
            fp_name, fp_dec, fp_source = _ext_cu.fp_lif_source(self.spiking_function, self.hard_reset)
            bp_name, bp_dec, bp_source = _ext_cu.bp_lif_source(self.spiking_function, self.hard_reset)
            cuda_ext = self.build_ext(
                "cuda",
                name = _ext_cu.purify_name("lif_cu_%s_%s_%s" % (self.spiking_function.__class__.__name__, self.spiking_function.extra_repr(), "zero" if self.hard_reset else "sub")),
                cpp_sources = [fp_dec, bp_dec],
                cuda_sources = [fp_source, bp_source],
                functions = [fp_name, bp_name],
                extra_cflags = ["-g", "-w"]
            )
            if cuda_ext is not None:
                res["cuda"] = cuda_ext
        return res


    def f_response(self, h: torch.Tensor, x: torch.Tensor) -> torch.Tensor:
        """
        通过上一时刻的电位$U_{i}^{l}(t-1)$和当前时刻的输入电位$X_{i}^{l}(t)$计算电位导数$dU/dt=U_{i}^{l}(t)-U_{i}^{l}(t-1)$，进而获得当前电位$U_{i}^{l}(t)$。
        Args:
            h (torch.Tensor): 上一时刻的电位$U_{i}^{l}(t-1)$
            x (torch.Tensor): 输入电位$X_{i}^{l}(t)$
        Returns:
            u (torch.Tensor): 当前电位$U_{i}^{l}(t)$
        """
        du = (1.0 / self.tau_m) * (-(h - self.u_rest) + x)
        u = h + du
        return u


    def forward_steps_on_ext(self, x: torch.Tensor, exts: _Mapping[str, object], ext_name: str) -> torch.Tensor:
        """
        多个时间步的前向传播函数（基于扩展）。
        Args:
            x (torch.Tensor): 来自突触的输入电位$X_{i}^{l}(t)$
        Returns:
            y (torch.Tensor): 当前模拟输出$Y_{i}^{l}(t)$
        """
        self._check_buffer(x)
        if ext_name == "cpp":
            fp = exts["cpp"].fp_lif
            bp = exts["cpp"].bp_lif
            u, self.u = multi_step_mode_liaf.apply(x, self.u, self.u_threshold, self.u_rest, self.tau_m, fp, bp)
            y = self.activation_function(u - self.u_rest)
            print(u)
        elif ext_name == "cuda":
            fp = exts["cuda"].fp_lif_cuda
            bp = exts["cuda"].bp_lif_cuda
            u, self.u = multi_step_mode_liaf.apply(x, self.u, self.u_threshold, self.u_rest, self.tau_m, fp, bp)
            y = self.activation_function(u - self.u_rest)
        else:
            y = super().forward_steps(x)
        return y<|MERGE_RESOLUTION|>--- conflicted
+++ resolved
@@ -1,792 +1,788 @@
-# -*- coding: UTF-8 -*-
-"""
-脉冲神经网络神经元的胞体，一层的后半段。输入为模拟电位值，输出为脉冲。
-由突触将来自上一层神经元的脉冲信号$O_{j}^{l-1}(t)$整合成为突触后电位$X_{i}^{l}(t)$后，在胞体中进行突触后电位的累积和发放。
-"""
-
-
-import torch
-import torch.nn as nn
-import torch.nn.functional as _F
-import matterhorn_pytorch.snn.functional as _SF
-from matterhorn_pytorch.snn.skeleton import Module as _Module
-from matterhorn_pytorch.snn.firing import Firing as _Firing, Gaussian as _Gaussian
-from matterhorn_pytorch.snn.soma_functional import *
-from torch.utils.cpp_extension import load_inline
-import matterhorn_pytorch._ext.cpp as _ext_cpp
-import matterhorn_pytorch._ext.cuda as _ext_cu
-from typing import Any as _Any, Mapping as _Mapping, Callable as _Callable, Optional as _Optional
-import warnings
-from subprocess import SubprocessError
-
-
-_EXT_DEBUG_MODE = False
-warnings.simplefilter('once', UserWarning)
-
-
-class Soma(_Module):
-    def __init__(self, u_threshold: float = 1.0, u_rest: float = 0.0, spiking_function: _Firing = _Gaussian(), hard_reset: bool = True, enable_exts: bool = False, device: torch.device = None, dtype: torch.dtype = None) -> None:
-        """
-        Response-Firing-Reset三段式神经元胞体骨架，分别为：
-        （1）通过上一时刻的电位$U_{i}^{l}(t-1)$和当前时刻的输入电位$X_{i}^{l}(t)$计算电位导数$dU/dt=U_{i}^{l}(t)-U_{i}^{l}(t-1)$，进而获得当前电位$U_{i}^{l}(t)$；
-        （2）通过当前电位$U_{i}^{l}(t)$计算当前脉冲$O_{i}^{l}(t)$；
-        （3）通过当前脉冲$O_{i}^{l}(t)$重置当前电位$U_{i}^{l}(t)$。
-        Args:
-            u_threshold (float): 阈电位$u_{th}$
-            u_rest (float): 静息电位$u_{rest}$
-            spiking_function (Firing): 计算脉冲时所使用的阶跃函数
-            hard_reset (bool): 是否为硬重置
-            device (torch.device): 所计算的设备
-            dtype (torch.dtype): 所计算的数据类型
-        """
-        super().__init__()
-        self.register_buffer("u", None)
-        self.u_threshold = nn.Parameter(torch.tensor(u_threshold, device = device, dtype = dtype), requires_grad = False)
-        self.u_rest = nn.Parameter(torch.tensor(u_rest, device = device, dtype = dtype), requires_grad = False)
-        self.spiking_function: _Firing = spiking_function
-        self.hard_reset = hard_reset
-        self.enable_exts = enable_exts
-
-
-    def extra_repr(self) -> str:
-        """
-        额外的表达式，把参数之类的放进来。
-        Returns:
-            repr_str (str): 参数表
-        """
-        exts = self.exts if self.enable_exts else dict()
-        return ", ".join(["u_threshold=%g" % self.u_threshold, "u_rest=%g" % self.u_rest, "reset=%s" % ('"zero"' if self.hard_reset else '"sub"',)]) + ((", exts=" + repr(list(exts.keys()))) if len(exts.keys()) else "") + ((", " + super().extra_repr()) if len(super().extra_repr()) else "")
-
-
-    def multi_step_mode_(self, if_on: bool = True, recursive: bool = True) -> nn.Module:
-        """
-        调整模型至多时间步模式。
-        Args:
-            if_on (bool): 当前需要调整为什么模式（True为多时间步模式，False为单时间步模式）
-            recursive (bool): 是否递归调整子模块的时间步模式
-        """
-        return super().multi_step_mode_(if_on, recursive = False)
-
-
-    def _check_buffer(self, x: torch.Tensor) -> _Module:
-        """
-        检查临时变量。
-        Args:
-            x (torch.Tensor): 关键张量
-        """
-        if self.u is None or (isinstance(self.u, torch.Tensor) and self.u.shape != x.shape):
-            self.u = torch.full_like(x, self.u_rest)
-        return self
-
-
-    def reset(self) -> _Module:
-        """
-        重置整个神经元。
-        """
-        self.detach()
-        super().reset()
-        if self.u is not None:
-            self.u = torch.full_like(self.u, self.u_rest)
-        return self
-
-    
-    def detach(self) -> _Module:
-        """
-        将历史电位从计算图中分离，以停止在时间上进行反向传播。
-        """
-        super().detach()
-        if isinstance(self.u, torch.Tensor):
-<<<<<<< HEAD
-            self.u.detach_()
-=======
-            self.u = self.u.detach()
->>>>>>> 25cf1cb3
-        return self
-
-
-    def f_response(self, h: torch.Tensor, x: torch.Tensor) -> torch.Tensor:
-        """
-        通过上一时刻的电位$U_{i}^{l}(t-1)$和当前时刻的输入电位$X_{i}^{l}(t)$计算电位导数$dU/dt=U_{i}^{l}(t)-U_{i}^{l}(t-1)$，进而获得当前电位$U_{i}^{l}(t)$。
-        Args:
-            h (torch.Tensor): 上一时刻的电位$U_{i}^{l}(t-1)$
-            x (torch.Tensor): 输入电位$X_{i}^{l}(t)$
-        Returns:
-            u (torch.Tensor): 当前电位$U_{i}^{l}(t)$
-        """
-        pass
-
-
-    def f_firing(self, u: torch.Tensor) -> torch.Tensor:
-        """
-        通过当前电位$U_{i}^{l}(t)$计算当前脉冲$O_{i}^{l}(t)$。
-        Args:
-            u (torch.Tensor): 当前电位$U_{i}^{l}(t)$
-        Returns:
-            o (torch.Tensor): 当前脉冲$O_{i}^{l}(t)$
-        """
-        return self.spiking_function(u, self.u_threshold, self.u_rest)
-
-
-    def f_reset(self, u: torch.Tensor, o: torch.Tensor) -> torch.Tensor:
-        """
-        通过当前脉冲$O_{i}^{l}(t)$重置当前电位$U_{i}^{l}(t)$。
-        Args:
-            u (torch.Tensor): 当前电位$U_{i}^{l}(t-1)$
-            o (torch.Tensor): 当前脉冲$O_{i}^{l}(t-1)$
-        Returns:
-            h (torch.Tensor): 经过重置之后的当前电位$U_{i}^{l}(t-1)$
-        """
-        if self.hard_reset:
-            o = oo.apply(o)
-            h = u * (1.0 - o) + self.u_rest * o
-        else:
-            h = u - (self.u_threshold - self.u_rest) * o
-        return h
-
-
-    def build_ext(self, ext_name: str, **kwargs) -> _Any:
-        """
-        构建单个扩展。
-        Args:
-            ext_name (str): 扩展名
-            **kwargs (str: Any): 构建参数
-        """
-        res = None
-        try:
-            kwargs["verbose"] = _EXT_DEBUG_MODE
-            res = load_inline(**kwargs)
-        except Exception as e:
-            if _EXT_DEBUG_MODE:
-                warnings.warn("Failed to compile %s extensions. %s" % (ext_name, str(e).split("\n")[0]))
-        return res
-
-
-    @property
-    def exts(self) -> _Mapping[str, object]:
-        """
-        构建扩展。
-        """
-        return dict()
-
-
-    def forward_step(self, x: torch.Tensor, u_0: _Optional[torch.Tensor] = None) -> torch.Tensor:
-        """
-        单个时间步的前向传播函数。
-        Args:
-            x (torch.Tensor): 来自突触的输入电位$X_{i}^{l}(t)$
-        Returns:
-            o (torch.Tensor): 胞体当前的输出脉冲$O_{i}^{l}(t)$
-        """
-        if u_0 is not None:
-            assert u_0.shape == x.shape, "Unmatched shape for input (%s) and initial potential (%s)." % (repr(x.shape), repr(u_0.shape))
-            self.u = u_0
-        else:
-            self._check_buffer(x)
-        self.u = self.f_response(self.u, x)
-        o = self.f_firing(self.u)
-        self.u = self.f_reset(self.u, o)
-        if u_0 is not None:
-            return o, self.u
-        return o
-
-
-    def forward_steps_on_ext(self, x: torch.Tensor, exts: _Mapping[str, object], ext_name: str) -> torch.Tensor:
-        """
-        多个时间步的前向传播函数（基于扩展）。
-        Args:
-            x (torch.Tensor): 来自突触的输入电位$X_{i}^{l}(t)$
-        Returns:
-            o (torch.Tensor): 胞体当前的输出脉冲$O_{i}^{l}(t)$
-        """
-        return super().forward_steps(x)
-
-
-    def forward_steps(self, x: torch.Tensor, u_0: _Optional[torch.Tensor] = None) -> torch.Tensor:
-        """
-        多个时间步的前向传播函数。
-        Args:
-            x (torch.Tensor): 来自突触的输入电位$X_{i}^{l}(t)$
-        Returns:
-            o (torch.Tensor): 胞体当前的输出脉冲$O_{i}^{l}(t)$
-        """
-        if u_0 is not None:
-            assert u_0.shape == x[0].shape, "Unmatched shape for input (%s) and initial potential (%s)." % (repr(x[0].shape), repr(u_0.shape))
-            self.u = u_0
-        device: torch.device = x.device
-        if self.enable_exts:
-            exts = self.exts
-            if device.type == "cuda" and "cuda" in exts:
-                o = self.forward_steps_on_ext(x, exts, "cuda")
-            if device.type == "cpu" and "cpp" in exts:
-                o = self.forward_steps_on_ext(x, exts, "cpp")
-        o = super().forward_steps(x)
-        if u_0 is not None:
-            return o, self.u
-        return o
-
-
-class IF(Soma):
-    def __init__(self, u_threshold: float = 1.0, u_rest: float = 0.0, spiking_function: _Firing = _Gaussian(), hard_reset: bool = True, enable_exts: bool = False, device: torch.device = None, dtype: torch.dtype = None) -> None:
-        """
-        Integrate-and-Fire(IF)神经元。
-        无泄漏过程，一阶电位变换公式为：
-        $$\frac{du}{dt}=RI$$
-        Args:
-            u_threshold (float): 阈电位$u_{th}$
-            u_rest (float): 静息电位$u_{rest}$
-            spiking_function (Firing): 计算脉冲时所使用的阶跃函数
-            hard_reset (bool): 是否为硬重置
-            device (torch.device): 所计算的设备
-            dtype (torch.dtype): 所计算的数据类型
-        """
-        super().__init__(
-            u_threshold = u_threshold,
-            u_rest = u_rest,
-            spiking_function = spiking_function,
-            hard_reset = hard_reset,
-            enable_exts = enable_exts,
-            device = device,
-            dtype = dtype
-        )
-
-
-    def f_response(self, h: torch.Tensor, x: torch.Tensor) -> torch.Tensor:
-        """
-        通过上一时刻的电位$U_{i}^{l}(t-1)$和当前时刻的输入电位$X_{i}^{l}(t)$计算电位导数$dU/dt=U_{i}^{l}(t)-U_{i}^{l}(t-1)$，进而获得当前电位$U_{i}^{l}(t)$。
-        Args:
-            h (torch.Tensor): 上一时刻的电位$U_{i}^{l}(t-1)$
-            x (torch.Tensor): 输入电位$X_{i}^{l}(t)$
-        Returns:
-            u (torch.Tensor): 当前电位$U_{i}^{l}(t)$
-        """
-        u = h + x
-        return u
-
-
-class LIF(Soma):
-    def __init__(self, u_threshold: float = 1.0, u_rest: float = 0.0, tau_m: float = 2.0, spiking_function: _Firing = _Gaussian(), hard_reset: bool = True, trainable: bool = False, enable_exts: bool = False, device: torch.device = None, dtype: torch.dtype = None) -> None:
-        """
-        Leaky-Integrate-and-Fire(LIF)神经元。
-        一阶电位变换公式为：
-        $$τ\frac{du}{dt}=-(u-u_{rest})+RI$$
-        Args:
-            u_threshold (float): 阈电位$u_{th}$
-            u_rest (float): 静息电位$u_{rest}$
-            tau_m (float): 膜时间常数$τ_{m}$
-            spiking_function (Firing): 计算脉冲时所使用的阶跃函数
-            hard_reset (bool): 是否为硬重置
-            trainable (bool): 参数是否可以训练
-            device (torch.device): 所计算的设备
-            dtype (torch.dtype): 所计算的数据类型
-        """
-        super().__init__(
-            u_threshold = u_threshold,
-            u_rest = u_rest,
-            spiking_function = spiking_function,
-            hard_reset = hard_reset,
-            enable_exts = enable_exts,
-            device = device,
-            dtype = dtype
-        )
-        self.tau_m = nn.Parameter(torch.tensor(tau_m, device = device, dtype = dtype), requires_grad = trainable)
-
-
-    def extra_repr(self) -> str:
-        """
-        额外的表达式，把参数之类的放进来。
-        Returns:
-            repr_str (str): 参数表
-        """
-        return ", ".join(["tau_m=%g" % self.tau_m]) + ((", " + super().extra_repr()) if len(super().extra_repr()) else "")
-
-
-    @property
-    def exts(self) -> None:
-        """
-        构建扩展。
-        """
-        res = dict()
-        fp_name, fp_source = _ext_cpp.fp_lif_source(self.spiking_function, self.hard_reset)
-        bp_name, bp_source = _ext_cpp.bp_lif_source(self.spiking_function, self.hard_reset)
-        cpp_ext = self.build_ext(
-            "cpp",
-            name = _ext_cpp.purify_name("lif_%s_%s_%s" % (self.spiking_function.__class__.__name__, self.spiking_function.extra_repr(), "zero" if self.hard_reset else "sub")),
-            cpp_sources = [fp_source, bp_source],
-            functions = [fp_name, bp_name],
-            extra_cflags = ["-g", "-w"]
-        )
-        if cpp_ext is not None:
-            res["cpp"] = cpp_ext
-        if torch.cuda.is_available():
-            fp_name, fp_dec, fp_source = _ext_cu.fp_lif_source(self.spiking_function, self.hard_reset)
-            bp_name, bp_dec, bp_source = _ext_cu.bp_lif_source(self.spiking_function, self.hard_reset)
-            cuda_ext = self.build_ext(
-                "cuda",
-                name = _ext_cu.purify_name("lif_cu_%s_%s_%s" % (self.spiking_function.__class__.__name__, self.spiking_function.extra_repr(), "zero" if self.hard_reset else "sub")),
-                cpp_sources = [fp_dec, bp_dec],
-                cuda_sources = [fp_source, bp_source],
-                functions = [fp_name, bp_name],
-                extra_cflags = ["-g", "-w"]
-            )
-            if cuda_ext is not None:
-                res["cuda"] = cuda_ext
-        return res
-
-
-    def f_response(self, h: torch.Tensor, x: torch.Tensor) -> torch.Tensor:
-        """
-        通过上一时刻的电位$U_{i}^{l}(t-1)$和当前时刻的输入电位$X_{i}^{l}(t)$计算电位导数$dU/dt=U_{i}^{l}(t)-U_{i}^{l}(t-1)$，进而获得当前电位$U_{i}^{l}(t)$。
-        Args:
-            h (torch.Tensor): 上一时刻的电位$U_{i}^{l}(t-1)$
-            x (torch.Tensor): 输入电位$X_{i}^{l}(t)$
-        Returns:
-            u (torch.Tensor): 当前电位$U_{i}^{l}(t)$
-        """
-        du = (1.0 / self.tau_m) * (-(h - self.u_rest) + x)
-        u = h + du
-        return u
-
-
-    def forward_steps_on_ext(self, x: torch.Tensor, exts: _Mapping[str, object], ext_name: str) -> torch.Tensor:
-        """
-        多个时间步的前向传播函数（基于扩展）。
-        Args:
-            x (torch.Tensor): 来自突触的输入电位$X_{i}^{l}(t)$
-        Returns:
-            o (torch.Tensor): 胞体当前的输出脉冲$O_{i}^{l}(t)$
-        """
-        self._check_buffer(x)
-        if ext_name == "cpp":
-            fp = exts["cpp"].fp_lif
-            bp = exts["cpp"].bp_lif
-            o, self.u = multi_step_mode_lif.apply(x, self.u, self.u_threshold, self.u_rest, self.tau_m, fp, bp)
-        elif ext_name == "cuda":
-            fp = exts["cuda"].fp_lif_cuda
-            bp = exts["cuda"].bp_lif_cuda
-            o, self.u = multi_step_mode_lif.apply(x, self.u, self.u_threshold, self.u_rest, self.tau_m, fp, bp)
-        else:
-            o = super().forward_steps(x)
-        return o
-
-
-class QIF(Soma):
-    def __init__(self, u_threshold: float = 1.0, u_rest: float = 0.0, tau_m: float = 2.0, u_c: float = 1.0, a_0: float = 1.0, spiking_function: _Firing = _Gaussian(), hard_reset: bool = True, trainable: bool = False, enable_exts: bool = False, device: torch.device = None, dtype: torch.dtype = None) -> None:
-        """
-        Quadratic Integrate-and-Fire(QIF)神经元。
-        一阶电位变换公式为：
-        $$τ\frac{du}{dt}=a_{0}(u-u_{rest})(u-u_{c})+RI$$
-        Args:
-            u_threshold (float): 阈电位$u_{th}$
-            u_rest (float): 静息电位$u_{rest}$
-            tau_m (float): 膜时间常数$τ_{m}$
-            u_c (float): 参数$u_{c}$
-            a_0 (float): 参数$a_{0}$
-            spiking_function (Firing): 计算脉冲时所使用的阶跃函数
-            hard_reset (bool): 是否为硬重置
-            trainable (bool): 参数是否可以训练
-            device (torch.device): 所计算的设备
-            dtype (torch.dtype): 所计算的数据类型
-        """
-        super().__init__(
-            u_threshold = u_threshold,
-            u_rest = u_rest,
-            spiking_function = spiking_function,
-            hard_reset = hard_reset,
-            enable_exts = enable_exts,
-            device = device,
-            dtype = dtype
-        )
-        self.tau_m = nn.Parameter(torch.tensor(tau_m, device = device, dtype = dtype), requires_grad = trainable)
-        self.a_0 = nn.Parameter(torch.tensor(a_0, device = device, dtype = dtype), requires_grad = trainable)
-        self.u_c = nn.Parameter(torch.tensor(u_c, device = device, dtype = dtype), requires_grad = trainable)
-    
-
-    def extra_repr(self) -> str:
-        """
-        额外的表达式，把参数之类的放进来。
-        Returns:
-            repr_str (str): 参数表
-        """
-        return ", ".join(["tau_m=%g" % self.tau_m, "a_0=%g" % self.a_0, "u_C=%g" % self.u_c]) + ((", " + super().extra_repr()) if len(super().extra_repr()) else "")
-
-
-    def f_response(self, h: torch.Tensor, x: torch.Tensor) -> torch.Tensor:
-        """
-        通过上一时刻的电位$U_{i}^{l}(t-1)$和当前时刻的输入电位$X_{i}^{l}(t)$计算电位导数$dU/dt=U_{i}^{l}(t)-U_{i}^{l}(t-1)$，进而获得当前电位$U_{i}^{l}(t)$。
-        Args:
-            h (torch.Tensor): 上一时刻的电位$U_{i}^{l}(t-1)$
-            x (torch.Tensor): 输入电位$X_{i}^{l}(t)$
-        Returns:
-            u (torch.Tensor): 当前电位$U_{i}^{l}(t)$
-        """
-        du = (1.0 / self.tau_m) * (self.a_0 * (h - self.u_rest) * (h - self.u_c) + x)
-        u = h + du
-        return u
-
-
-class ExpIF(Soma):
-    def __init__(self, u_threshold: float = 1.0, u_rest: float = 0.0, tau_m: float = 2.0, u_t: float = 0.0, delta_t: float = 0.001, spiking_function: _Firing = _Gaussian(), hard_reset: bool = True, trainable: bool = False, enable_exts: bool = False, device: torch.device = None, dtype: torch.dtype = None) -> None:
-        """
-        Exponential Integrate-and-Fire(ExpIF)神经元。
-        一阶电位变换公式为：
-        $$τ\frac{du}{dt}=-(u-u_{rest})+Δ_{T}e^{\frac{u-u_{T}}{Δ_{T}}}+RI$$
-        Args:
-            u_threshold (float): 阈电位$u_{th}$
-            u_rest (float): 静息电位$u_{rest}$
-            tau_m (float): 膜时间常数$τ_{m}$
-            u_t (float): 参数$u_{T}$
-            delta_t (float): 参数$Δ_{T}$
-            spiking_function (Firing): 计算脉冲时所使用的阶跃函数
-            hard_reset (bool): 是否为硬重置
-            trainable (bool): 参数是否可以训练
-            device (torch.device): 所计算的设备
-            dtype (torch.dtype): 所计算的数据类型
-        """
-        super().__init__(
-            u_threshold = u_threshold,
-            u_rest = u_rest,
-            spiking_function = spiking_function,
-            hard_reset = hard_reset,
-            enable_exts = enable_exts,
-            device = device,
-            dtype = dtype
-        )
-        self.tau_m = nn.Parameter(torch.tensor(tau_m, device = device, dtype = dtype), requires_grad = trainable)
-        self.delta_t = nn.Parameter(torch.tensor(delta_t, device = device, dtype = dtype), requires_grad = trainable)
-        self.u_t = nn.Parameter(torch.tensor(u_t, device = device, dtype = dtype), requires_grad = trainable)
-    
-
-    def extra_repr(self) -> str:
-        """
-        额外的表达式，把参数之类的放进来。
-        Returns:
-            repr_str (str): 参数表
-        """
-        return ", ".join(["tau_m=%g" % self.tau_m, "u_t=%g" % self.u_t, "delta_t=%g" % self.delta_t]) + ((", " + super().extra_repr()) if len(super().extra_repr()) else "")
-
-
-    def f_response(self, h: torch.Tensor, x: torch.Tensor) -> torch.Tensor:
-        """
-        通过上一时刻的电位$U_{i}^{l}(t-1)$和当前时刻的输入电位$X_{i}^{l}(t)$计算电位导数$dU/dt=U_{i}^{l}(t)-U_{i}^{l}(t-1)$，进而获得当前电位$U_{i}^{l}(t)$。
-        Args:
-            h (torch.Tensor): 上一时刻的电位$U_{i}^{l}(t-1)$
-            x (torch.Tensor): 输入电位$X_{i}^{l}(t)$
-        Returns:
-            u (torch.Tensor): 当前电位$U_{i}^{l}(t)$
-        """
-        du = (1.0 / self.tau_m) * (-(h - self.u_rest) + self.delta_t * torch.exp((h - self.u_t) / self.delta_t) + x)
-        u = h + du
-        return u
-
-
-class Izhikevich(Soma):
-    def __init__(self, u_threshold: float = 1.0, u_rest: float = 0.0, a: float = 1.0, b: float = 1.0, spiking_function: _Firing = _Gaussian(), hard_reset: bool = True, trainable: bool = False, enable_exts: bool = False, device: torch.device = None, dtype: torch.dtype = None) -> None:
-        """, 
-        Izhikevich神经元。
-        一阶电位变换公式为：
-        $$\frac{du}{dt}=0.04u^{2}+5u+140-w+I$$
-        $$\frac{dw}{dt}=a(bu-w)$$
-        Args:
-            u_threshold (float): 阈电位$u_{th}$
-            u_rest (float): 静息电位$u_{rest}$
-            u_t (float): 参数$u_{T}$
-            delta_t (float): 参数$Δ_{T}$
-            spiking_function (Firing): 计算脉冲时所使用的阶跃函数
-            hard_reset (bool): 是否为硬重置
-            trainable (bool): 参数是否可以训练
-            device (torch.device): 所计算的设备
-            dtype (torch.dtype): 所计算的数据类型
-        """
-        super().__init__(
-            u_threshold = u_threshold,
-            u_rest = u_rest,
-            spiking_function = spiking_function,
-            hard_reset = hard_reset,
-            enable_exts = enable_exts,
-            device = device,
-            dtype = dtype
-        )
-        self.register_buffer("w", None)
-        self.a = nn.Parameter(torch.tensor(a, device = device, dtype = dtype), requires_grad = trainable)
-        self.b = nn.Parameter(torch.tensor(b, device = device, dtype = dtype), requires_grad = trainable)
-    
-
-    def extra_repr(self) -> str:
-        """
-        额外的表达式，把参数之类的放进来。
-        Returns:
-            repr_str (str): 参数表
-        """
-        return ", ".join(["a=%g" % self.a, "b=%g" % self.b]) + ((", " + super().extra_repr()) if len(super().extra_repr()) else "")
-
-
-    def _check_buffer(self, x: torch.Tensor) -> _Module:
-        """
-        检查临时变量。
-        Args:
-            x (torch.Tensor): 关键张量
-        """
-        super()._check_buffer(x)
-        if self.w is None or (isinstance(self.u, torch.Tensor) and self.u.shape != x.shape):
-            self.w = torch.full_like(x, 0.0)
-        return self
-
-
-    def reset(self) -> _Module:
-        """
-        重置整个神经元
-        """
-        self.detach()
-        super().reset()
-        if self.w is not None:
-            self.w = torch.full_like(self.w, 0.0)
-        return self
-
-
-    def detach(self) -> _Module:
-        """
-        将历史电位与权重从计算图中分离，以停止在时间上进行反向传播。
-        """
-        super().detach()
-        if isinstance(self.w, torch.Tensor):
-            self.w = self.w.detach()
-        return self
-
-
-    def f_response(self, h: torch.Tensor, x: torch.Tensor) -> torch.Tensor:
-        """
-        通过上一时刻的电位$U_{i}^{l}(t-1)$和当前时刻的输入电位$X_{i}^{l}(t)$计算电位导数$dU/dt=U_{i}^{l}(t)-U_{i}^{l}(t-1)$，进而获得当前电位$U_{i}^{l}(t)$。
-        Args:
-            h (torch.Tensor): 上一时刻的电位$U_{i}^{l}(t-1)$
-            x (torch.Tensor): 输入电位$X_{i}^{l}(t)$
-        Returns:
-            u (torch.Tensor): 当前电位$U_{i}^{l}(t)$
-        """
-        dw = self.a * (self.b * h - self.w)
-        self.w = self.w + dw
-        du = 0.00004 * h * h + 0.005 * h + 0.14 + self.u_rest - self.w + x
-        u = h + du
-        return u
-
-
-class KLIF(Soma):
-    def __init__(self, u_threshold: float = 1.0, u_rest: float = 0.0, tau_m: float = 2.0, k: float = 0.2, spiking_function: _Firing = _Gaussian(), hard_reset: bool = True, trainable: bool = False, enable_exts: bool = False, device: torch.device = None, dtype: torch.dtype = None) -> None:
-        """
-        KLIF神经元
-        Args:
-            u_threshold (float): 阈电位$u_{th}$
-            u_rest (float): 静息电位$u_{rest}$
-            tau_m (float): 膜时间常数$τ_{m}$
-            k (float): 参数k
-            spiking_function (Firing): 计算脉冲时所使用的阶跃函数
-            hard_reset (bool): 是否为硬重置
-            trainable (bool): 参数是否可以训练
-            device (torch.device): 所计算的设备
-            dtype (torch.dtype): 所计算的数据类型
-        """
-        super().__init__(
-            u_threshold = u_threshold,
-            u_rest = u_rest,
-            spiking_function = spiking_function,
-            hard_reset = hard_reset,
-            enable_exts = enable_exts,
-            device = device,
-            dtype = dtype
-        )
-        self.tau_m = nn.Parameter(torch.tensor(tau_m, device = device, dtype = dtype), requires_grad = trainable)
-        self.k = nn.Parameter(torch.tensor(k, device = device, dtype = dtype), requires_grad = trainable)
-
-
-    def extra_repr(self) -> str:
-        """
-        额外的表达式，把参数之类的放进来。
-        Returns:
-            repr_str (str): 参数表
-        """
-        return ", ".join(["tau_m=%g" % self.tau_m, "k=%g" % self.k]) + ((", " + super().extra_repr()) if len(super().extra_repr()) else "")
-
-
-    def f_response(self, h: torch.Tensor, x: torch.Tensor) -> torch.Tensor:
-        """
-        通过上一时刻的电位$U_{i}^{l}(t-1)$和当前时刻的输入电位$X_{i}^{l}(t)$计算电位导数$dU/dt=U_{i}^{l}(t)-U_{i}^{l}(t-1)$，进而获得当前电位$U_{i}^{l}(t)$。
-        Args:
-            h (torch.Tensor): 上一时刻的电位$U_{i}^{l}(t-1)$
-            x (torch.Tensor): 输入电位$X_{i}^{l}(t)$
-        Returns:
-            u (torch.Tensor): 当前电位$U_{i}^{l}(t)$
-        """
-        du = (1.0 / self.tau_m) * (-(h - self.u_rest) + x)
-        u = h + du
-        f = _F.relu(self.k * (u - self.u_rest)) + self.u_rest
-        return f
-
-
-class AnalogSoma(Soma):
-    def __init__(self, u_threshold: float = 1.0, u_rest: float = 0.0, spiking_function: _Firing = _Gaussian(), activation_function: nn.Module = nn.ReLU(), hard_reset: bool = True, enable_exts: bool = False, device: torch.device = None, dtype: torch.dtype = None) -> None:
-        """
-        带有模拟输出的Response-Firing-Reset三段式神经元胞体骨架，分别为：
-        （1）通过上一时刻的电位$U_{i}^{l}(t-1)$和当前时刻的输入电位$X_{i}^{l}(t)$计算电位导数$dU/dt=U_{i}^{l}(t)-U_{i}^{l}(t-1)$，进而获得当前电位$U_{i}^{l}(t)$；
-        （2）通过当前电位$U_{i}^{l}(t)$计算当前脉冲$O_{i}^{l}(t)$；
-        （3）通过当前电位$U_{i}^{l}(t)$计算当前模拟输出$Y_{i}^{l}(t)$；
-        （4）通过当前脉冲$O_{i}^{l}(t)$重置当前电位$U_{i}^{l}(t)$。
-        Args:
-            u_threshold (float): 阈电位$u_{th}$
-            u_rest (float): 静息电位$u_{rest}$
-            spiking_function (Firing): 计算脉冲时所使用的阶跃函数
-            activation_function (nn.Module): 激活函数
-            hard_reset (bool): 是否为硬重置
-            device (torch.device): 所计算的设备
-            dtype (torch.dtype): 所计算的数据类型
-        """
-        super().__init__(
-            u_threshold = u_threshold,
-            u_rest = u_rest,
-            spiking_function = spiking_function,
-            hard_reset = hard_reset,
-            enable_exts = enable_exts,
-            device = device,
-            dtype = dtype
-        )
-        self.activation_function = activation_function
-    
-
-    def f_activation(self, u: torch.Tensor) -> torch.Tensor:
-        """
-        通过当前电位$U_{i}^{l}(t)$计算当前模拟输出$Y_{i}^{l}(t)$。
-        Args:
-            u (torch.Tensor): 当前电位$U_{i}^{l}(t)$
-        Returns:
-            y (torch.Tensor): 当前模拟输出$Y_{i}^{l}(t)$
-        """
-        return self.activation_function(u - self.u_rest)
-    
-
-    def forward_step(self, x: torch.Tensor, u_0: _Optional[torch.Tensor]) -> torch.Tensor:
-        """
-        单个时间步的前向传播函数。
-        Args:
-            x (torch.Tensor): 来自突触的输入电位$X_{i}^{l}(t)$
-        Returns:
-            y (torch.Tensor): 当前模拟输出$Y_{i}^{l}(t)$
-        """
-        if u_0 is not None:
-            assert u_0.shape == x.shape, "Unmatched shape for input (%s) and initial potential (%s)." % (repr(x.shape), repr(u_0.shape))
-            self.u = u_0
-        else:
-            self._check_buffer(x)
-        self.u = self.f_response(self.u, x)
-        o = self.f_firing(self.u)
-        y = self.f_activation(self.u)
-        self.u = self.f_reset(self.u, o)
-        if u_0 is not None:
-            return y, self.u
-        return y
-
-
-class LIAF(AnalogSoma):
-    def __init__(self, u_threshold: float = 1.0, u_rest: float = 0.0, tau_m: float = 2.0, spiking_function: _Firing = _Gaussian(), activation_function: nn.Module = nn.ReLU(), hard_reset: bool = True, trainable: bool = False, enable_exts: bool = False, device: torch.device = None, dtype: torch.dtype = None) -> None:
-        """
-        Leaky Integrate-and-Analog-Fire(LIAF)神经元
-        Args:
-            u_threshold (float): 阈电位$u_{th}$
-            u_rest (float): 静息电位$u_{rest}$
-            tau_m (float): 膜时间常数$τ_{m}$
-            spiking_function (Firing): 计算脉冲时所使用的阶跃函数
-            activation_function (nn.Module): 激活函数
-            hard_reset (bool): 是否为硬重置
-            trainable (bool): 参数是否可以训练
-            device (torch.device): 所计算的设备
-            dtype (torch.dtype): 所计算的数据类型
-        """
-        super().__init__(
-            u_threshold = u_threshold,
-            u_rest = u_rest,
-            spiking_function = spiking_function,
-            activation_function = activation_function,
-            hard_reset = hard_reset,
-            enable_exts = enable_exts,
-            device = device,
-            dtype = dtype
-        )
-        self.tau_m = nn.Parameter(torch.tensor(tau_m, device = device, dtype = dtype), requires_grad = trainable)
-
-
-    def extra_repr(self) -> str:
-        """
-        额外的表达式，把参数之类的放进来。
-        Returns:
-            repr_str (str): 参数表
-        """
-        return ", ".join(["tau_m=%g" % self.tau_m]) + ((", " + super().extra_repr()) if len(super().extra_repr()) else "")
-
-
-    @property
-    def exts(self) -> None:
-        """
-        构建扩展。
-        """
-        res = dict()
-        fp_name, fp_source = _ext_cpp.fp_lif_source(self.spiking_function, self.hard_reset)
-        bp_name, bp_source = _ext_cpp.bp_lif_source(self.spiking_function, self.hard_reset)
-        cpp_ext = self.build_ext(
-            "cpp",
-            name = _ext_cpp.purify_name("lif_%s_%s_%s" % (self.spiking_function.__class__.__name__, self.spiking_function.extra_repr(), "zero" if self.hard_reset else "sub")),
-            cpp_sources = [fp_source, bp_source],
-            functions = [fp_name, bp_name],
-            extra_cflags = ["-g", "-w"]
-        )
-        if cpp_ext is not None:
-            res["cpp"] = cpp_ext
-        if torch.cuda.is_available():
-            fp_name, fp_dec, fp_source = _ext_cu.fp_lif_source(self.spiking_function, self.hard_reset)
-            bp_name, bp_dec, bp_source = _ext_cu.bp_lif_source(self.spiking_function, self.hard_reset)
-            cuda_ext = self.build_ext(
-                "cuda",
-                name = _ext_cu.purify_name("lif_cu_%s_%s_%s" % (self.spiking_function.__class__.__name__, self.spiking_function.extra_repr(), "zero" if self.hard_reset else "sub")),
-                cpp_sources = [fp_dec, bp_dec],
-                cuda_sources = [fp_source, bp_source],
-                functions = [fp_name, bp_name],
-                extra_cflags = ["-g", "-w"]
-            )
-            if cuda_ext is not None:
-                res["cuda"] = cuda_ext
-        return res
-
-
-    def f_response(self, h: torch.Tensor, x: torch.Tensor) -> torch.Tensor:
-        """
-        通过上一时刻的电位$U_{i}^{l}(t-1)$和当前时刻的输入电位$X_{i}^{l}(t)$计算电位导数$dU/dt=U_{i}^{l}(t)-U_{i}^{l}(t-1)$，进而获得当前电位$U_{i}^{l}(t)$。
-        Args:
-            h (torch.Tensor): 上一时刻的电位$U_{i}^{l}(t-1)$
-            x (torch.Tensor): 输入电位$X_{i}^{l}(t)$
-        Returns:
-            u (torch.Tensor): 当前电位$U_{i}^{l}(t)$
-        """
-        du = (1.0 / self.tau_m) * (-(h - self.u_rest) + x)
-        u = h + du
-        return u
-
-
-    def forward_steps_on_ext(self, x: torch.Tensor, exts: _Mapping[str, object], ext_name: str) -> torch.Tensor:
-        """
-        多个时间步的前向传播函数（基于扩展）。
-        Args:
-            x (torch.Tensor): 来自突触的输入电位$X_{i}^{l}(t)$
-        Returns:
-            y (torch.Tensor): 当前模拟输出$Y_{i}^{l}(t)$
-        """
-        self._check_buffer(x)
-        if ext_name == "cpp":
-            fp = exts["cpp"].fp_lif
-            bp = exts["cpp"].bp_lif
-            u, self.u = multi_step_mode_liaf.apply(x, self.u, self.u_threshold, self.u_rest, self.tau_m, fp, bp)
-            y = self.activation_function(u - self.u_rest)
-            print(u)
-        elif ext_name == "cuda":
-            fp = exts["cuda"].fp_lif_cuda
-            bp = exts["cuda"].bp_lif_cuda
-            u, self.u = multi_step_mode_liaf.apply(x, self.u, self.u_threshold, self.u_rest, self.tau_m, fp, bp)
-            y = self.activation_function(u - self.u_rest)
-        else:
-            y = super().forward_steps(x)
+# -*- coding: UTF-8 -*-
+"""
+脉冲神经网络神经元的胞体，一层的后半段。输入为模拟电位值，输出为脉冲。
+由突触将来自上一层神经元的脉冲信号$O_{j}^{l-1}(t)$整合成为突触后电位$X_{i}^{l}(t)$后，在胞体中进行突触后电位的累积和发放。
+"""
+
+
+import torch
+import torch.nn as nn
+import torch.nn.functional as _F
+import matterhorn_pytorch.snn.functional as _SF
+from matterhorn_pytorch.snn.skeleton import Module as _Module
+from matterhorn_pytorch.snn.firing import Firing as _Firing, Gaussian as _Gaussian
+from matterhorn_pytorch.snn.soma_functional import *
+from torch.utils.cpp_extension import load_inline
+import matterhorn_pytorch._ext.cpp as _ext_cpp
+import matterhorn_pytorch._ext.cuda as _ext_cu
+from typing import Any as _Any, Mapping as _Mapping, Callable as _Callable, Optional as _Optional
+import warnings
+from subprocess import SubprocessError
+
+
+_EXT_DEBUG_MODE = False
+warnings.simplefilter('once', UserWarning)
+
+
+class Soma(_Module):
+    def __init__(self, u_threshold: float = 1.0, u_rest: float = 0.0, spiking_function: _Firing = _Gaussian(), hard_reset: bool = True, enable_exts: bool = False, device: torch.device = None, dtype: torch.dtype = None) -> None:
+        """
+        Response-Firing-Reset三段式神经元胞体骨架，分别为：
+        （1）通过上一时刻的电位$U_{i}^{l}(t-1)$和当前时刻的输入电位$X_{i}^{l}(t)$计算电位导数$dU/dt=U_{i}^{l}(t)-U_{i}^{l}(t-1)$，进而获得当前电位$U_{i}^{l}(t)$；
+        （2）通过当前电位$U_{i}^{l}(t)$计算当前脉冲$O_{i}^{l}(t)$；
+        （3）通过当前脉冲$O_{i}^{l}(t)$重置当前电位$U_{i}^{l}(t)$。
+        Args:
+            u_threshold (float): 阈电位$u_{th}$
+            u_rest (float): 静息电位$u_{rest}$
+            spiking_function (Firing): 计算脉冲时所使用的阶跃函数
+            hard_reset (bool): 是否为硬重置
+            device (torch.device): 所计算的设备
+            dtype (torch.dtype): 所计算的数据类型
+        """
+        super().__init__()
+        self.register_buffer("u", None)
+        self.u_threshold = nn.Parameter(torch.tensor(u_threshold, device = device, dtype = dtype), requires_grad = False)
+        self.u_rest = nn.Parameter(torch.tensor(u_rest, device = device, dtype = dtype), requires_grad = False)
+        self.spiking_function: _Firing = spiking_function
+        self.hard_reset = hard_reset
+        self.enable_exts = enable_exts
+
+
+    def extra_repr(self) -> str:
+        """
+        额外的表达式，把参数之类的放进来。
+        Returns:
+            repr_str (str): 参数表
+        """
+        exts = self.exts if self.enable_exts else dict()
+        return ", ".join(["u_threshold=%g" % self.u_threshold, "u_rest=%g" % self.u_rest, "reset=%s" % ('"zero"' if self.hard_reset else '"sub"',)]) + ((", exts=" + repr(list(exts.keys()))) if len(exts.keys()) else "") + ((", " + super().extra_repr()) if len(super().extra_repr()) else "")
+
+
+    def multi_step_mode_(self, if_on: bool = True, recursive: bool = True) -> nn.Module:
+        """
+        调整模型至多时间步模式。
+        Args:
+            if_on (bool): 当前需要调整为什么模式（True为多时间步模式，False为单时间步模式）
+            recursive (bool): 是否递归调整子模块的时间步模式
+        """
+        return super().multi_step_mode_(if_on, recursive = False)
+
+
+    def _check_buffer(self, x: torch.Tensor) -> _Module:
+        """
+        检查临时变量。
+        Args:
+            x (torch.Tensor): 关键张量
+        """
+        if self.u is None or (isinstance(self.u, torch.Tensor) and self.u.shape != x.shape):
+            self.u = torch.full_like(x, self.u_rest)
+        return self
+
+
+    def reset(self) -> _Module:
+        """
+        重置整个神经元。
+        """
+        self.detach()
+        super().reset()
+        if self.u is not None:
+            self.u = torch.full_like(self.u, self.u_rest)
+        return self
+
+    
+    def detach(self) -> _Module:
+        """
+        将历史电位从计算图中分离，以停止在时间上进行反向传播。
+        """
+        super().detach()
+        if isinstance(self.u, torch.Tensor):
+            self.u.detach_()
+        return self
+
+
+    def f_response(self, h: torch.Tensor, x: torch.Tensor) -> torch.Tensor:
+        """
+        通过上一时刻的电位$U_{i}^{l}(t-1)$和当前时刻的输入电位$X_{i}^{l}(t)$计算电位导数$dU/dt=U_{i}^{l}(t)-U_{i}^{l}(t-1)$，进而获得当前电位$U_{i}^{l}(t)$。
+        Args:
+            h (torch.Tensor): 上一时刻的电位$U_{i}^{l}(t-1)$
+            x (torch.Tensor): 输入电位$X_{i}^{l}(t)$
+        Returns:
+            u (torch.Tensor): 当前电位$U_{i}^{l}(t)$
+        """
+        pass
+
+
+    def f_firing(self, u: torch.Tensor) -> torch.Tensor:
+        """
+        通过当前电位$U_{i}^{l}(t)$计算当前脉冲$O_{i}^{l}(t)$。
+        Args:
+            u (torch.Tensor): 当前电位$U_{i}^{l}(t)$
+        Returns:
+            o (torch.Tensor): 当前脉冲$O_{i}^{l}(t)$
+        """
+        return self.spiking_function(u, self.u_threshold, self.u_rest)
+
+
+    def f_reset(self, u: torch.Tensor, o: torch.Tensor) -> torch.Tensor:
+        """
+        通过当前脉冲$O_{i}^{l}(t)$重置当前电位$U_{i}^{l}(t)$。
+        Args:
+            u (torch.Tensor): 当前电位$U_{i}^{l}(t-1)$
+            o (torch.Tensor): 当前脉冲$O_{i}^{l}(t-1)$
+        Returns:
+            h (torch.Tensor): 经过重置之后的当前电位$U_{i}^{l}(t-1)$
+        """
+        if self.hard_reset:
+            o = oo.apply(o)
+            h = u * (1.0 - o) + self.u_rest * o
+        else:
+            h = u - (self.u_threshold - self.u_rest) * o
+        return h
+
+
+    def build_ext(self, ext_name: str, **kwargs) -> _Any:
+        """
+        构建单个扩展。
+        Args:
+            ext_name (str): 扩展名
+            **kwargs (str: Any): 构建参数
+        """
+        res = None
+        try:
+            kwargs["verbose"] = _EXT_DEBUG_MODE
+            res = load_inline(**kwargs)
+        except Exception as e:
+            if _EXT_DEBUG_MODE:
+                warnings.warn("Failed to compile %s extensions. %s" % (ext_name, str(e).split("\n")[0]))
+        return res
+
+
+    @property
+    def exts(self) -> _Mapping[str, object]:
+        """
+        构建扩展。
+        """
+        return dict()
+
+
+    def forward_step(self, x: torch.Tensor, u_0: _Optional[torch.Tensor] = None) -> torch.Tensor:
+        """
+        单个时间步的前向传播函数。
+        Args:
+            x (torch.Tensor): 来自突触的输入电位$X_{i}^{l}(t)$
+        Returns:
+            o (torch.Tensor): 胞体当前的输出脉冲$O_{i}^{l}(t)$
+        """
+        if u_0 is not None:
+            assert u_0.shape == x.shape, "Unmatched shape for input (%s) and initial potential (%s)." % (repr(x.shape), repr(u_0.shape))
+            self.u = u_0
+        else:
+            self._check_buffer(x)
+        self.u = self.f_response(self.u, x)
+        o = self.f_firing(self.u)
+        self.u = self.f_reset(self.u, o)
+        if u_0 is not None:
+            return o, self.u
+        return o
+
+
+    def forward_steps_on_ext(self, x: torch.Tensor, exts: _Mapping[str, object], ext_name: str) -> torch.Tensor:
+        """
+        多个时间步的前向传播函数（基于扩展）。
+        Args:
+            x (torch.Tensor): 来自突触的输入电位$X_{i}^{l}(t)$
+        Returns:
+            o (torch.Tensor): 胞体当前的输出脉冲$O_{i}^{l}(t)$
+        """
+        return super().forward_steps(x)
+
+
+    def forward_steps(self, x: torch.Tensor, u_0: _Optional[torch.Tensor] = None) -> torch.Tensor:
+        """
+        多个时间步的前向传播函数。
+        Args:
+            x (torch.Tensor): 来自突触的输入电位$X_{i}^{l}(t)$
+        Returns:
+            o (torch.Tensor): 胞体当前的输出脉冲$O_{i}^{l}(t)$
+        """
+        if u_0 is not None:
+            assert u_0.shape == x[0].shape, "Unmatched shape for input (%s) and initial potential (%s)." % (repr(x[0].shape), repr(u_0.shape))
+            self.u = u_0
+        device: torch.device = x.device
+        if self.enable_exts:
+            exts = self.exts
+            if device.type == "cuda" and "cuda" in exts:
+                o = self.forward_steps_on_ext(x, exts, "cuda")
+            if device.type == "cpu" and "cpp" in exts:
+                o = self.forward_steps_on_ext(x, exts, "cpp")
+        o = super().forward_steps(x)
+        if u_0 is not None:
+            return o, self.u
+        return o
+
+
+class IF(Soma):
+    def __init__(self, u_threshold: float = 1.0, u_rest: float = 0.0, spiking_function: _Firing = _Gaussian(), hard_reset: bool = True, enable_exts: bool = False, device: torch.device = None, dtype: torch.dtype = None) -> None:
+        """
+        Integrate-and-Fire(IF)神经元。
+        无泄漏过程，一阶电位变换公式为：
+        $$\frac{du}{dt}=RI$$
+        Args:
+            u_threshold (float): 阈电位$u_{th}$
+            u_rest (float): 静息电位$u_{rest}$
+            spiking_function (Firing): 计算脉冲时所使用的阶跃函数
+            hard_reset (bool): 是否为硬重置
+            device (torch.device): 所计算的设备
+            dtype (torch.dtype): 所计算的数据类型
+        """
+        super().__init__(
+            u_threshold = u_threshold,
+            u_rest = u_rest,
+            spiking_function = spiking_function,
+            hard_reset = hard_reset,
+            enable_exts = enable_exts,
+            device = device,
+            dtype = dtype
+        )
+
+
+    def f_response(self, h: torch.Tensor, x: torch.Tensor) -> torch.Tensor:
+        """
+        通过上一时刻的电位$U_{i}^{l}(t-1)$和当前时刻的输入电位$X_{i}^{l}(t)$计算电位导数$dU/dt=U_{i}^{l}(t)-U_{i}^{l}(t-1)$，进而获得当前电位$U_{i}^{l}(t)$。
+        Args:
+            h (torch.Tensor): 上一时刻的电位$U_{i}^{l}(t-1)$
+            x (torch.Tensor): 输入电位$X_{i}^{l}(t)$
+        Returns:
+            u (torch.Tensor): 当前电位$U_{i}^{l}(t)$
+        """
+        u = h + x
+        return u
+
+
+class LIF(Soma):
+    def __init__(self, u_threshold: float = 1.0, u_rest: float = 0.0, tau_m: float = 2.0, spiking_function: _Firing = _Gaussian(), hard_reset: bool = True, trainable: bool = False, enable_exts: bool = False, device: torch.device = None, dtype: torch.dtype = None) -> None:
+        """
+        Leaky-Integrate-and-Fire(LIF)神经元。
+        一阶电位变换公式为：
+        $$τ\frac{du}{dt}=-(u-u_{rest})+RI$$
+        Args:
+            u_threshold (float): 阈电位$u_{th}$
+            u_rest (float): 静息电位$u_{rest}$
+            tau_m (float): 膜时间常数$τ_{m}$
+            spiking_function (Firing): 计算脉冲时所使用的阶跃函数
+            hard_reset (bool): 是否为硬重置
+            trainable (bool): 参数是否可以训练
+            device (torch.device): 所计算的设备
+            dtype (torch.dtype): 所计算的数据类型
+        """
+        super().__init__(
+            u_threshold = u_threshold,
+            u_rest = u_rest,
+            spiking_function = spiking_function,
+            hard_reset = hard_reset,
+            enable_exts = enable_exts,
+            device = device,
+            dtype = dtype
+        )
+        self.tau_m = nn.Parameter(torch.tensor(tau_m, device = device, dtype = dtype), requires_grad = trainable)
+
+
+    def extra_repr(self) -> str:
+        """
+        额外的表达式，把参数之类的放进来。
+        Returns:
+            repr_str (str): 参数表
+        """
+        return ", ".join(["tau_m=%g" % self.tau_m]) + ((", " + super().extra_repr()) if len(super().extra_repr()) else "")
+
+
+    @property
+    def exts(self) -> None:
+        """
+        构建扩展。
+        """
+        res = dict()
+        fp_name, fp_source = _ext_cpp.fp_lif_source(self.spiking_function, self.hard_reset)
+        bp_name, bp_source = _ext_cpp.bp_lif_source(self.spiking_function, self.hard_reset)
+        cpp_ext = self.build_ext(
+            "cpp",
+            name = _ext_cpp.purify_name("lif_%s_%s_%s" % (self.spiking_function.__class__.__name__, self.spiking_function.extra_repr(), "zero" if self.hard_reset else "sub")),
+            cpp_sources = [fp_source, bp_source],
+            functions = [fp_name, bp_name],
+            extra_cflags = ["-g", "-w"]
+        )
+        if cpp_ext is not None:
+            res["cpp"] = cpp_ext
+        if torch.cuda.is_available():
+            fp_name, fp_dec, fp_source = _ext_cu.fp_lif_source(self.spiking_function, self.hard_reset)
+            bp_name, bp_dec, bp_source = _ext_cu.bp_lif_source(self.spiking_function, self.hard_reset)
+            cuda_ext = self.build_ext(
+                "cuda",
+                name = _ext_cu.purify_name("lif_cu_%s_%s_%s" % (self.spiking_function.__class__.__name__, self.spiking_function.extra_repr(), "zero" if self.hard_reset else "sub")),
+                cpp_sources = [fp_dec, bp_dec],
+                cuda_sources = [fp_source, bp_source],
+                functions = [fp_name, bp_name],
+                extra_cflags = ["-g", "-w"]
+            )
+            if cuda_ext is not None:
+                res["cuda"] = cuda_ext
+        return res
+
+
+    def f_response(self, h: torch.Tensor, x: torch.Tensor) -> torch.Tensor:
+        """
+        通过上一时刻的电位$U_{i}^{l}(t-1)$和当前时刻的输入电位$X_{i}^{l}(t)$计算电位导数$dU/dt=U_{i}^{l}(t)-U_{i}^{l}(t-1)$，进而获得当前电位$U_{i}^{l}(t)$。
+        Args:
+            h (torch.Tensor): 上一时刻的电位$U_{i}^{l}(t-1)$
+            x (torch.Tensor): 输入电位$X_{i}^{l}(t)$
+        Returns:
+            u (torch.Tensor): 当前电位$U_{i}^{l}(t)$
+        """
+        du = (1.0 / self.tau_m) * (-(h - self.u_rest) + x)
+        u = h + du
+        return u
+
+
+    def forward_steps_on_ext(self, x: torch.Tensor, exts: _Mapping[str, object], ext_name: str) -> torch.Tensor:
+        """
+        多个时间步的前向传播函数（基于扩展）。
+        Args:
+            x (torch.Tensor): 来自突触的输入电位$X_{i}^{l}(t)$
+        Returns:
+            o (torch.Tensor): 胞体当前的输出脉冲$O_{i}^{l}(t)$
+        """
+        self._check_buffer(x)
+        if ext_name == "cpp":
+            fp = exts["cpp"].fp_lif
+            bp = exts["cpp"].bp_lif
+            o, self.u = multi_step_mode_lif.apply(x, self.u, self.u_threshold, self.u_rest, self.tau_m, fp, bp)
+        elif ext_name == "cuda":
+            fp = exts["cuda"].fp_lif_cuda
+            bp = exts["cuda"].bp_lif_cuda
+            o, self.u = multi_step_mode_lif.apply(x, self.u, self.u_threshold, self.u_rest, self.tau_m, fp, bp)
+        else:
+            o = super().forward_steps(x)
+        return o
+
+
+class QIF(Soma):
+    def __init__(self, u_threshold: float = 1.0, u_rest: float = 0.0, tau_m: float = 2.0, u_c: float = 1.0, a_0: float = 1.0, spiking_function: _Firing = _Gaussian(), hard_reset: bool = True, trainable: bool = False, enable_exts: bool = False, device: torch.device = None, dtype: torch.dtype = None) -> None:
+        """
+        Quadratic Integrate-and-Fire(QIF)神经元。
+        一阶电位变换公式为：
+        $$τ\frac{du}{dt}=a_{0}(u-u_{rest})(u-u_{c})+RI$$
+        Args:
+            u_threshold (float): 阈电位$u_{th}$
+            u_rest (float): 静息电位$u_{rest}$
+            tau_m (float): 膜时间常数$τ_{m}$
+            u_c (float): 参数$u_{c}$
+            a_0 (float): 参数$a_{0}$
+            spiking_function (Firing): 计算脉冲时所使用的阶跃函数
+            hard_reset (bool): 是否为硬重置
+            trainable (bool): 参数是否可以训练
+            device (torch.device): 所计算的设备
+            dtype (torch.dtype): 所计算的数据类型
+        """
+        super().__init__(
+            u_threshold = u_threshold,
+            u_rest = u_rest,
+            spiking_function = spiking_function,
+            hard_reset = hard_reset,
+            enable_exts = enable_exts,
+            device = device,
+            dtype = dtype
+        )
+        self.tau_m = nn.Parameter(torch.tensor(tau_m, device = device, dtype = dtype), requires_grad = trainable)
+        self.a_0 = nn.Parameter(torch.tensor(a_0, device = device, dtype = dtype), requires_grad = trainable)
+        self.u_c = nn.Parameter(torch.tensor(u_c, device = device, dtype = dtype), requires_grad = trainable)
+    
+
+    def extra_repr(self) -> str:
+        """
+        额外的表达式，把参数之类的放进来。
+        Returns:
+            repr_str (str): 参数表
+        """
+        return ", ".join(["tau_m=%g" % self.tau_m, "a_0=%g" % self.a_0, "u_C=%g" % self.u_c]) + ((", " + super().extra_repr()) if len(super().extra_repr()) else "")
+
+
+    def f_response(self, h: torch.Tensor, x: torch.Tensor) -> torch.Tensor:
+        """
+        通过上一时刻的电位$U_{i}^{l}(t-1)$和当前时刻的输入电位$X_{i}^{l}(t)$计算电位导数$dU/dt=U_{i}^{l}(t)-U_{i}^{l}(t-1)$，进而获得当前电位$U_{i}^{l}(t)$。
+        Args:
+            h (torch.Tensor): 上一时刻的电位$U_{i}^{l}(t-1)$
+            x (torch.Tensor): 输入电位$X_{i}^{l}(t)$
+        Returns:
+            u (torch.Tensor): 当前电位$U_{i}^{l}(t)$
+        """
+        du = (1.0 / self.tau_m) * (self.a_0 * (h - self.u_rest) * (h - self.u_c) + x)
+        u = h + du
+        return u
+
+
+class ExpIF(Soma):
+    def __init__(self, u_threshold: float = 1.0, u_rest: float = 0.0, tau_m: float = 2.0, u_t: float = 0.0, delta_t: float = 0.001, spiking_function: _Firing = _Gaussian(), hard_reset: bool = True, trainable: bool = False, enable_exts: bool = False, device: torch.device = None, dtype: torch.dtype = None) -> None:
+        """
+        Exponential Integrate-and-Fire(ExpIF)神经元。
+        一阶电位变换公式为：
+        $$τ\frac{du}{dt}=-(u-u_{rest})+Δ_{T}e^{\frac{u-u_{T}}{Δ_{T}}}+RI$$
+        Args:
+            u_threshold (float): 阈电位$u_{th}$
+            u_rest (float): 静息电位$u_{rest}$
+            tau_m (float): 膜时间常数$τ_{m}$
+            u_t (float): 参数$u_{T}$
+            delta_t (float): 参数$Δ_{T}$
+            spiking_function (Firing): 计算脉冲时所使用的阶跃函数
+            hard_reset (bool): 是否为硬重置
+            trainable (bool): 参数是否可以训练
+            device (torch.device): 所计算的设备
+            dtype (torch.dtype): 所计算的数据类型
+        """
+        super().__init__(
+            u_threshold = u_threshold,
+            u_rest = u_rest,
+            spiking_function = spiking_function,
+            hard_reset = hard_reset,
+            enable_exts = enable_exts,
+            device = device,
+            dtype = dtype
+        )
+        self.tau_m = nn.Parameter(torch.tensor(tau_m, device = device, dtype = dtype), requires_grad = trainable)
+        self.delta_t = nn.Parameter(torch.tensor(delta_t, device = device, dtype = dtype), requires_grad = trainable)
+        self.u_t = nn.Parameter(torch.tensor(u_t, device = device, dtype = dtype), requires_grad = trainable)
+    
+
+    def extra_repr(self) -> str:
+        """
+        额外的表达式，把参数之类的放进来。
+        Returns:
+            repr_str (str): 参数表
+        """
+        return ", ".join(["tau_m=%g" % self.tau_m, "u_t=%g" % self.u_t, "delta_t=%g" % self.delta_t]) + ((", " + super().extra_repr()) if len(super().extra_repr()) else "")
+
+
+    def f_response(self, h: torch.Tensor, x: torch.Tensor) -> torch.Tensor:
+        """
+        通过上一时刻的电位$U_{i}^{l}(t-1)$和当前时刻的输入电位$X_{i}^{l}(t)$计算电位导数$dU/dt=U_{i}^{l}(t)-U_{i}^{l}(t-1)$，进而获得当前电位$U_{i}^{l}(t)$。
+        Args:
+            h (torch.Tensor): 上一时刻的电位$U_{i}^{l}(t-1)$
+            x (torch.Tensor): 输入电位$X_{i}^{l}(t)$
+        Returns:
+            u (torch.Tensor): 当前电位$U_{i}^{l}(t)$
+        """
+        du = (1.0 / self.tau_m) * (-(h - self.u_rest) + self.delta_t * torch.exp((h - self.u_t) / self.delta_t) + x)
+        u = h + du
+        return u
+
+
+class Izhikevich(Soma):
+    def __init__(self, u_threshold: float = 1.0, u_rest: float = 0.0, a: float = 1.0, b: float = 1.0, spiking_function: _Firing = _Gaussian(), hard_reset: bool = True, trainable: bool = False, enable_exts: bool = False, device: torch.device = None, dtype: torch.dtype = None) -> None:
+        """, 
+        Izhikevich神经元。
+        一阶电位变换公式为：
+        $$\frac{du}{dt}=0.04u^{2}+5u+140-w+I$$
+        $$\frac{dw}{dt}=a(bu-w)$$
+        Args:
+            u_threshold (float): 阈电位$u_{th}$
+            u_rest (float): 静息电位$u_{rest}$
+            u_t (float): 参数$u_{T}$
+            delta_t (float): 参数$Δ_{T}$
+            spiking_function (Firing): 计算脉冲时所使用的阶跃函数
+            hard_reset (bool): 是否为硬重置
+            trainable (bool): 参数是否可以训练
+            device (torch.device): 所计算的设备
+            dtype (torch.dtype): 所计算的数据类型
+        """
+        super().__init__(
+            u_threshold = u_threshold,
+            u_rest = u_rest,
+            spiking_function = spiking_function,
+            hard_reset = hard_reset,
+            enable_exts = enable_exts,
+            device = device,
+            dtype = dtype
+        )
+        self.register_buffer("w", None)
+        self.a = nn.Parameter(torch.tensor(a, device = device, dtype = dtype), requires_grad = trainable)
+        self.b = nn.Parameter(torch.tensor(b, device = device, dtype = dtype), requires_grad = trainable)
+    
+
+    def extra_repr(self) -> str:
+        """
+        额外的表达式，把参数之类的放进来。
+        Returns:
+            repr_str (str): 参数表
+        """
+        return ", ".join(["a=%g" % self.a, "b=%g" % self.b]) + ((", " + super().extra_repr()) if len(super().extra_repr()) else "")
+
+
+    def _check_buffer(self, x: torch.Tensor) -> _Module:
+        """
+        检查临时变量。
+        Args:
+            x (torch.Tensor): 关键张量
+        """
+        super()._check_buffer(x)
+        if self.w is None or (isinstance(self.u, torch.Tensor) and self.u.shape != x.shape):
+            self.w = torch.full_like(x, 0.0)
+        return self
+
+
+    def reset(self) -> _Module:
+        """
+        重置整个神经元
+        """
+        self.detach()
+        super().reset()
+        if self.w is not None:
+            self.w = torch.full_like(self.w, 0.0)
+        return self
+
+
+    def detach(self) -> _Module:
+        """
+        将历史电位与权重从计算图中分离，以停止在时间上进行反向传播。
+        """
+        super().detach()
+        if isinstance(self.w, torch.Tensor):
+            self.w = self.w.detach()
+        return self
+
+
+    def f_response(self, h: torch.Tensor, x: torch.Tensor) -> torch.Tensor:
+        """
+        通过上一时刻的电位$U_{i}^{l}(t-1)$和当前时刻的输入电位$X_{i}^{l}(t)$计算电位导数$dU/dt=U_{i}^{l}(t)-U_{i}^{l}(t-1)$，进而获得当前电位$U_{i}^{l}(t)$。
+        Args:
+            h (torch.Tensor): 上一时刻的电位$U_{i}^{l}(t-1)$
+            x (torch.Tensor): 输入电位$X_{i}^{l}(t)$
+        Returns:
+            u (torch.Tensor): 当前电位$U_{i}^{l}(t)$
+        """
+        dw = self.a * (self.b * h - self.w)
+        self.w = self.w + dw
+        du = 0.00004 * h * h + 0.005 * h + 0.14 + self.u_rest - self.w + x
+        u = h + du
+        return u
+
+
+class KLIF(Soma):
+    def __init__(self, u_threshold: float = 1.0, u_rest: float = 0.0, tau_m: float = 2.0, k: float = 0.2, spiking_function: _Firing = _Gaussian(), hard_reset: bool = True, trainable: bool = False, enable_exts: bool = False, device: torch.device = None, dtype: torch.dtype = None) -> None:
+        """
+        KLIF神经元
+        Args:
+            u_threshold (float): 阈电位$u_{th}$
+            u_rest (float): 静息电位$u_{rest}$
+            tau_m (float): 膜时间常数$τ_{m}$
+            k (float): 参数k
+            spiking_function (Firing): 计算脉冲时所使用的阶跃函数
+            hard_reset (bool): 是否为硬重置
+            trainable (bool): 参数是否可以训练
+            device (torch.device): 所计算的设备
+            dtype (torch.dtype): 所计算的数据类型
+        """
+        super().__init__(
+            u_threshold = u_threshold,
+            u_rest = u_rest,
+            spiking_function = spiking_function,
+            hard_reset = hard_reset,
+            enable_exts = enable_exts,
+            device = device,
+            dtype = dtype
+        )
+        self.tau_m = nn.Parameter(torch.tensor(tau_m, device = device, dtype = dtype), requires_grad = trainable)
+        self.k = nn.Parameter(torch.tensor(k, device = device, dtype = dtype), requires_grad = trainable)
+
+
+    def extra_repr(self) -> str:
+        """
+        额外的表达式，把参数之类的放进来。
+        Returns:
+            repr_str (str): 参数表
+        """
+        return ", ".join(["tau_m=%g" % self.tau_m, "k=%g" % self.k]) + ((", " + super().extra_repr()) if len(super().extra_repr()) else "")
+
+
+    def f_response(self, h: torch.Tensor, x: torch.Tensor) -> torch.Tensor:
+        """
+        通过上一时刻的电位$U_{i}^{l}(t-1)$和当前时刻的输入电位$X_{i}^{l}(t)$计算电位导数$dU/dt=U_{i}^{l}(t)-U_{i}^{l}(t-1)$，进而获得当前电位$U_{i}^{l}(t)$。
+        Args:
+            h (torch.Tensor): 上一时刻的电位$U_{i}^{l}(t-1)$
+            x (torch.Tensor): 输入电位$X_{i}^{l}(t)$
+        Returns:
+            u (torch.Tensor): 当前电位$U_{i}^{l}(t)$
+        """
+        du = (1.0 / self.tau_m) * (-(h - self.u_rest) + x)
+        u = h + du
+        f = _F.relu(self.k * (u - self.u_rest)) + self.u_rest
+        return f
+
+
+class AnalogSoma(Soma):
+    def __init__(self, u_threshold: float = 1.0, u_rest: float = 0.0, spiking_function: _Firing = _Gaussian(), activation_function: nn.Module = nn.ReLU(), hard_reset: bool = True, enable_exts: bool = False, device: torch.device = None, dtype: torch.dtype = None) -> None:
+        """
+        带有模拟输出的Response-Firing-Reset三段式神经元胞体骨架，分别为：
+        （1）通过上一时刻的电位$U_{i}^{l}(t-1)$和当前时刻的输入电位$X_{i}^{l}(t)$计算电位导数$dU/dt=U_{i}^{l}(t)-U_{i}^{l}(t-1)$，进而获得当前电位$U_{i}^{l}(t)$；
+        （2）通过当前电位$U_{i}^{l}(t)$计算当前脉冲$O_{i}^{l}(t)$；
+        （3）通过当前电位$U_{i}^{l}(t)$计算当前模拟输出$Y_{i}^{l}(t)$；
+        （4）通过当前脉冲$O_{i}^{l}(t)$重置当前电位$U_{i}^{l}(t)$。
+        Args:
+            u_threshold (float): 阈电位$u_{th}$
+            u_rest (float): 静息电位$u_{rest}$
+            spiking_function (Firing): 计算脉冲时所使用的阶跃函数
+            activation_function (nn.Module): 激活函数
+            hard_reset (bool): 是否为硬重置
+            device (torch.device): 所计算的设备
+            dtype (torch.dtype): 所计算的数据类型
+        """
+        super().__init__(
+            u_threshold = u_threshold,
+            u_rest = u_rest,
+            spiking_function = spiking_function,
+            hard_reset = hard_reset,
+            enable_exts = enable_exts,
+            device = device,
+            dtype = dtype
+        )
+        self.activation_function = activation_function
+    
+
+    def f_activation(self, u: torch.Tensor) -> torch.Tensor:
+        """
+        通过当前电位$U_{i}^{l}(t)$计算当前模拟输出$Y_{i}^{l}(t)$。
+        Args:
+            u (torch.Tensor): 当前电位$U_{i}^{l}(t)$
+        Returns:
+            y (torch.Tensor): 当前模拟输出$Y_{i}^{l}(t)$
+        """
+        return self.activation_function(u - self.u_rest)
+    
+
+    def forward_step(self, x: torch.Tensor, u_0: _Optional[torch.Tensor]) -> torch.Tensor:
+        """
+        单个时间步的前向传播函数。
+        Args:
+            x (torch.Tensor): 来自突触的输入电位$X_{i}^{l}(t)$
+        Returns:
+            y (torch.Tensor): 当前模拟输出$Y_{i}^{l}(t)$
+        """
+        if u_0 is not None:
+            assert u_0.shape == x.shape, "Unmatched shape for input (%s) and initial potential (%s)." % (repr(x.shape), repr(u_0.shape))
+            self.u = u_0
+        else:
+            self._check_buffer(x)
+        self.u = self.f_response(self.u, x)
+        o = self.f_firing(self.u)
+        y = self.f_activation(self.u)
+        self.u = self.f_reset(self.u, o)
+        if u_0 is not None:
+            return y, self.u
+        return y
+
+
+class LIAF(AnalogSoma):
+    def __init__(self, u_threshold: float = 1.0, u_rest: float = 0.0, tau_m: float = 2.0, spiking_function: _Firing = _Gaussian(), activation_function: nn.Module = nn.ReLU(), hard_reset: bool = True, trainable: bool = False, enable_exts: bool = False, device: torch.device = None, dtype: torch.dtype = None) -> None:
+        """
+        Leaky Integrate-and-Analog-Fire(LIAF)神经元
+        Args:
+            u_threshold (float): 阈电位$u_{th}$
+            u_rest (float): 静息电位$u_{rest}$
+            tau_m (float): 膜时间常数$τ_{m}$
+            spiking_function (Firing): 计算脉冲时所使用的阶跃函数
+            activation_function (nn.Module): 激活函数
+            hard_reset (bool): 是否为硬重置
+            trainable (bool): 参数是否可以训练
+            device (torch.device): 所计算的设备
+            dtype (torch.dtype): 所计算的数据类型
+        """
+        super().__init__(
+            u_threshold = u_threshold,
+            u_rest = u_rest,
+            spiking_function = spiking_function,
+            activation_function = activation_function,
+            hard_reset = hard_reset,
+            enable_exts = enable_exts,
+            device = device,
+            dtype = dtype
+        )
+        self.tau_m = nn.Parameter(torch.tensor(tau_m, device = device, dtype = dtype), requires_grad = trainable)
+
+
+    def extra_repr(self) -> str:
+        """
+        额外的表达式，把参数之类的放进来。
+        Returns:
+            repr_str (str): 参数表
+        """
+        return ", ".join(["tau_m=%g" % self.tau_m]) + ((", " + super().extra_repr()) if len(super().extra_repr()) else "")
+
+
+    @property
+    def exts(self) -> None:
+        """
+        构建扩展。
+        """
+        res = dict()
+        fp_name, fp_source = _ext_cpp.fp_lif_source(self.spiking_function, self.hard_reset)
+        bp_name, bp_source = _ext_cpp.bp_lif_source(self.spiking_function, self.hard_reset)
+        cpp_ext = self.build_ext(
+            "cpp",
+            name = _ext_cpp.purify_name("lif_%s_%s_%s" % (self.spiking_function.__class__.__name__, self.spiking_function.extra_repr(), "zero" if self.hard_reset else "sub")),
+            cpp_sources = [fp_source, bp_source],
+            functions = [fp_name, bp_name],
+            extra_cflags = ["-g", "-w"]
+        )
+        if cpp_ext is not None:
+            res["cpp"] = cpp_ext
+        if torch.cuda.is_available():
+            fp_name, fp_dec, fp_source = _ext_cu.fp_lif_source(self.spiking_function, self.hard_reset)
+            bp_name, bp_dec, bp_source = _ext_cu.bp_lif_source(self.spiking_function, self.hard_reset)
+            cuda_ext = self.build_ext(
+                "cuda",
+                name = _ext_cu.purify_name("lif_cu_%s_%s_%s" % (self.spiking_function.__class__.__name__, self.spiking_function.extra_repr(), "zero" if self.hard_reset else "sub")),
+                cpp_sources = [fp_dec, bp_dec],
+                cuda_sources = [fp_source, bp_source],
+                functions = [fp_name, bp_name],
+                extra_cflags = ["-g", "-w"]
+            )
+            if cuda_ext is not None:
+                res["cuda"] = cuda_ext
+        return res
+
+
+    def f_response(self, h: torch.Tensor, x: torch.Tensor) -> torch.Tensor:
+        """
+        通过上一时刻的电位$U_{i}^{l}(t-1)$和当前时刻的输入电位$X_{i}^{l}(t)$计算电位导数$dU/dt=U_{i}^{l}(t)-U_{i}^{l}(t-1)$，进而获得当前电位$U_{i}^{l}(t)$。
+        Args:
+            h (torch.Tensor): 上一时刻的电位$U_{i}^{l}(t-1)$
+            x (torch.Tensor): 输入电位$X_{i}^{l}(t)$
+        Returns:
+            u (torch.Tensor): 当前电位$U_{i}^{l}(t)$
+        """
+        du = (1.0 / self.tau_m) * (-(h - self.u_rest) + x)
+        u = h + du
+        return u
+
+
+    def forward_steps_on_ext(self, x: torch.Tensor, exts: _Mapping[str, object], ext_name: str) -> torch.Tensor:
+        """
+        多个时间步的前向传播函数（基于扩展）。
+        Args:
+            x (torch.Tensor): 来自突触的输入电位$X_{i}^{l}(t)$
+        Returns:
+            y (torch.Tensor): 当前模拟输出$Y_{i}^{l}(t)$
+        """
+        self._check_buffer(x)
+        if ext_name == "cpp":
+            fp = exts["cpp"].fp_lif
+            bp = exts["cpp"].bp_lif
+            u, self.u = multi_step_mode_liaf.apply(x, self.u, self.u_threshold, self.u_rest, self.tau_m, fp, bp)
+            y = self.activation_function(u - self.u_rest)
+            print(u)
+        elif ext_name == "cuda":
+            fp = exts["cuda"].fp_lif_cuda
+            bp = exts["cuda"].bp_lif_cuda
+            u, self.u = multi_step_mode_liaf.apply(x, self.u, self.u_threshold, self.u_rest, self.tau_m, fp, bp)
+            y = self.activation_function(u - self.u_rest)
+        else:
+            y = super().forward_steps(x)
         return y